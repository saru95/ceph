--- conflicted
+++ resolved
@@ -307,12 +307,8 @@
 
   // io
   int create(IoCtxImpl& io, const object_t& oid, bool exclusive);
-<<<<<<< HEAD
-  int write(IoCtxImpl& io, const object_t& oid, bufferlist& bl, size_t len, off_t off);
+  int write(IoCtxImpl& io, const object_t& oid, bufferlist& bl, size_t len, uint64_t off);
   int append(IoCtxImpl& io, const object_t& oid, bufferlist& bl, size_t len);
-=======
-  int write(IoCtxImpl& io, const object_t& oid, bufferlist& bl, size_t len, uint64_t off);
->>>>>>> d01bd862
   int write_full(IoCtxImpl& io, const object_t& oid, bufferlist& bl);
   int read(IoCtxImpl& io, const object_t& oid, bufferlist& bl, size_t len, uint64_t off);
   int mapext(IoCtxImpl& io, const object_t& oid, uint64_t off, size_t len, std::map<uint64_t,uint64_t>& m);
@@ -438,13 +434,9 @@
 		    AioCompletionImpl *c, std::map<uint64_t,uint64_t> *m,
 		    bufferlist *data_bl, size_t len, uint64_t off);
   int aio_write(IoCtxImpl& io, const object_t &oid, AioCompletionImpl *c,
-<<<<<<< HEAD
-		const bufferlist& bl, size_t len, off_t off);
+		const bufferlist& bl, size_t len, uint64_t off);
   int aio_append(IoCtxImpl& io, const object_t &oid, AioCompletionImpl *c,
 		 const bufferlist& bl, size_t len);
-=======
-		const bufferlist& bl, size_t len, uint64_t off);
->>>>>>> d01bd862
   int aio_write_full(IoCtxImpl& io, const object_t &oid, AioCompletionImpl *c,
 		     const bufferlist& bl);
 
@@ -2790,7 +2782,6 @@
   return ctx->client->write(*ctx, oid, bl, len, off);
 }
 
-<<<<<<< HEAD
 extern "C" int rados_append(rados_ioctx_t io, const char *o, const char *buf, size_t len)
 {
   librados::IoCtxImpl *ctx = (librados::IoCtxImpl *)io;
@@ -2800,10 +2791,7 @@
   return ctx->client->append(*ctx, oid, bl, len);
 }
 
-extern "C" int rados_write_full(rados_ioctx_t io, const char *o, const char *buf, size_t len, off_t off)
-=======
 extern "C" int rados_write_full(rados_ioctx_t io, const char *o, const char *buf, size_t len, uint64_t off)
->>>>>>> d01bd862
 {
   librados::IoCtxImpl *ctx = (librados::IoCtxImpl *)io;
   object_t oid(o);
