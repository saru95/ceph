--- conflicted
+++ resolved
@@ -576,13 +576,8 @@
 
     AccumulateResult accum_res;
     inode_backtrace_t backtrace;
-<<<<<<< HEAD
-    ceph_file_layout loaded_layout = g_default_file_layout;
+    file_layout_t loaded_layout = file_layout_t::get_default();
     r = ClsCephFSClient::fetch_inode_accumulate_result(
-=======
-    file_layout_t loaded_layout = file_layout_t::get_default();
-    int r = ClsCephFSClient::fetch_inode_accumulate_result(
->>>>>>> 8e88769b
         data_io, oid, &backtrace, &loaded_layout, &accum_res);
 
     if (r == -EINVAL) {
@@ -684,17 +679,6 @@
           time_t omtime(0);
           r = data_io.stat(std::string(buf), &osize, &omtime);
           if (r == 0) {
-<<<<<<< HEAD
-            if (osize > 0) {
-              // Upper bound within this object
-              uint64_t upper_size = (osize - 1) / guessed_layout.fl_stripe_unit
-                * (guessed_layout.fl_stripe_unit * guessed_layout.fl_stripe_count)
-                + (i % guessed_layout.fl_stripe_count)
-                * guessed_layout.fl_stripe_unit + (osize - 1)
-                % guessed_layout.fl_stripe_unit + 1;
-              incomplete_size = MAX(incomplete_size, upper_size);
-            }
-=======
 	    if (osize > 0) {
 	      // Upper bound within this object
 	      uint64_t upper_size = (osize - 1) / guessed_layout.stripe_unit
@@ -704,7 +688,6 @@
 		% guessed_layout.stripe_unit + 1;
 	      incomplete_size = MAX(incomplete_size, upper_size);
 	    }
->>>>>>> 8e88769b
           } else if (r == -ENOENT) {
             // Absent object, treat as size 0 and ignore.
           } else {
