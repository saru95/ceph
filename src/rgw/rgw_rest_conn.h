--- conflicted
+++ resolved
@@ -90,13 +90,9 @@
                    map<string, bufferlist>& attrs, RGWRESTStreamWriteRequest **req);
   int complete_request(RGWRESTStreamWriteRequest *req, string& etag, time_t *mtime);
 
-<<<<<<< HEAD
-  int get_obj(const string& uid, req_info *info /* optional */, rgw_obj& obj,
+  int get_obj(const rgw_user& uid, req_info *info /* optional */, rgw_obj& obj,
               const time_t *mod_ptr, const time_t *unmod_ptr,
               bool prepend_metadata, RGWGetDataCB *cb, RGWRESTStreamReadRequest **req);
-=======
-  int get_obj(const rgw_user& uid, req_info *info /* optional */, rgw_obj& obj, bool prepend_metadata, RGWGetDataCB *cb, RGWRESTStreamReadRequest **req);
->>>>>>> 46493d4e
   int complete_request(RGWRESTStreamReadRequest *req, string& etag, time_t *mtime, map<string, string>& attrs);
 
   int get_resource(const string& resource,
