// -*- mode:C++; tab-width:8; c-basic-offset:2; indent-tabs-mode:t -*- 
/*
 * Ceph - scalable distributed file system
 *
 * Copyright (C) 2004-2006 Sage Weil <sage@newdream.net>
 *
 * This is free software; you can redistribute it and/or
 * modify it under the terms of the GNU Lesser General Public
 * License version 2.1, as published by the Free Software 
 * Foundation.  See file COPYING.
 * 
 */

#include "ReplicatedPG.h"
#include "OSD.h"
#include "PGLS.h"

#include "common/arch.h"
#include "common/Logger.h"

#include "messages/MOSDOp.h"
#include "messages/MOSDOpReply.h"
#include "messages/MOSDSubOp.h"
#include "messages/MOSDSubOpReply.h"

#include "messages/MOSDPGNotify.h"
#include "messages/MOSDPGInfo.h"
#include "messages/MOSDPGRemove.h"
#include "messages/MOSDPGTrim.h"

#include "messages/MOSDPing.h"

#include "config.h"

#define DOUT_SUBSYS osd
#define DOUT_PREFIX_ARGS this, osd->whoami, osd->osdmap
#undef dout_prefix
#define dout_prefix _prefix(this, osd->whoami, osd->osdmap)
static ostream& _prefix(PG *pg, int whoami, OSDMap *osdmap) {
  return *_dout << dbeginl << "osd" << whoami
		<< " " << (osdmap ? osdmap->get_epoch():0) << " " << *pg << " ";
}


#include <sstream>

#include <errno.h>

static const int LOAD_LATENCY    = 1;
static const int LOAD_QUEUE_SIZE = 2;
static const int LOAD_HYBRID     = 3;


// =======================
// pg changes

bool ReplicatedPG::same_for_read_since(epoch_t e)
{
  return (e >= info.history.same_primary_since);
}

bool ReplicatedPG::same_for_modify_since(epoch_t e)
{
  return (e >= info.history.same_primary_since);
}

bool ReplicatedPG::same_for_rep_modify_since(epoch_t e)
{
  // check osd map: same set, or primary+acker?
  return e >= info.history.same_primary_since;
}

// ====================
// missing objects

bool ReplicatedPG::is_missing_object(const sobject_t& soid)
{
  return missing.missing.count(soid);
}

void ReplicatedPG::wait_for_missing_object(const sobject_t& soid, Message *m)
{
  assert(is_missing_object(soid));

  // we don't have it (yet).
  eversion_t v = missing.missing[soid].need;
  if (pulling.count(soid)) {
    dout(7) << "missing "
	    << soid 
	    << " v " << v
	    << ", already pulling"
	    << dendl;
  } else {
    dout(7) << "missing " 
	    << soid 
	    << " v " << v
	    << ", pulling"
	    << dendl;
    pull(soid);
  }
  waiting_for_missing_object[soid].push_back(m);
}

bool ReplicatedPG::is_degraded_object(const sobject_t& soid)
{
  if (missing.missing.count(soid))
    return true;
  for (unsigned i = 1; i < acting.size(); i++) {
    int peer = acting[i];
    if (peer_missing.count(peer) &&
	peer_missing[peer].missing.count(soid))
      return true;
  }
  return false;
}

void ReplicatedPG::wait_for_degraded_object(const sobject_t& soid, Message *m)
{
  assert(is_degraded_object(soid));

  // we don't have it (yet).
  if (pushing.count(soid)) {
    dout(7) << "degraded "
	    << soid 
	    << ", already pushing"
	    << dendl;
  } else {
    dout(7) << "degraded " 
	    << soid 
	    << ", pushing"
	    << dendl;
    recover_object_replicas(soid);
  }
  waiting_for_degraded_object[soid].push_back(m);
}


// ==========================================================
void ReplicatedPG::do_pg_op(MOSDOp *op)
{
  dout(10) << "do_pg_op " << *op << dendl;

  bufferlist outdata;
  int result = 0;

  snapid_t snapid = op->get_snapid();

  for (vector<OSDOp>::iterator p = op->ops.begin(); p != op->ops.end(); p++) {
    switch (p->op.op) {
    case CEPH_OSD_OP_PGLS:
      if (op->get_pg() != info.pgid) {
        dout(10) << " pgls pg=" << op->get_pg() << " != " << info.pgid << dendl;
	result = 0; // hmm?
      } else {
        dout(10) << " pgls pg=" << op->get_pg() << dendl;
	// read into a buffer
        PGLSResponse response;
        response.handle = (collection_list_handle_t)(uint64_t)(p->op.pgls.cookie);
        vector<sobject_t> sentries;
	result = osd->store->collection_list_partial(coll_t(info.pgid), snapid,
						     sentries, p->op.pgls.count,
	                                             &response.handle);
	if (result == 0) {
          vector<sobject_t>::iterator iter;
          for (iter = sentries.begin(); iter != sentries.end(); ++iter) {
	    // skip snapdir objects
	    if (iter->snap == CEPH_SNAPDIR)
	      continue;

	    if (snapid != CEPH_NOSNAP) {
	      // skip items not defined for this snapshot
	      if (iter->snap == CEPH_NOSNAP) {
		bufferlist bl;
		osd->store->getattr(coll_t(info.pgid), *iter, SS_ATTR, bl);
		SnapSet snapset(bl);
		if (snapid <= snapset.seq)
		  continue;
	      } else {
		bufferlist bl;
		osd->store->getattr(coll_t(info.pgid), *iter, OI_ATTR, bl);
		object_info_t oi(bl);
		bool exists = false;
		for (vector<snapid_t>::iterator i = oi.snaps.begin(); i != oi.snaps.end(); ++i)
		  if (*i == snapid) {
		    exists = true;
		    break;
		  }
		dout(10) << *iter << " has " << oi.snaps << " .. exists=" << exists << dendl;
		if (!exists)
		  continue;
	      }
	    }
            response.entries.push_back(iter->oid);
          }
	  ::encode(response, outdata);
        }
	dout(10) << " pgls result=" << result << " outdata.length()=" << outdata.length() << dendl;
      }
      break;

    default:
      result = -EINVAL;
      break;
    }
  }

  // reply
  MOSDOpReply *reply = new MOSDOpReply(op, 0, osd->osdmap->get_epoch(),
				       CEPH_OSD_FLAG_ACK | CEPH_OSD_FLAG_ONDISK); 
  reply->set_data(outdata);
  reply->set_result(result);
  osd->client_messenger->send_message(reply, op->get_connection());
  op->put();
}

void ReplicatedPG::calc_trim_to()
{
  if (!is_degraded() &&
      (is_clean() ||
       log.head.version - log.tail.version > info.stats.num_objects)) {
    if (min_last_complete_ondisk != eversion_t() &&
	min_last_complete_ondisk != pg_trim_to) {
      dout(10) << "calc_trim_to " << pg_trim_to << " -> " << min_last_complete_ondisk << dendl;
      pg_trim_to = min_last_complete_ondisk;
      assert(pg_trim_to <= log.head);
    }
  } else
    pg_trim_to = eversion_t();
}

/** do_op - do an op
 * pg lock will be held (if multithreaded)
 * osd_lock NOT held.
 */
void ReplicatedPG::do_op(MOSDOp *op) 
{
  if ((op->get_rmw_flags() & CEPH_OSD_FLAG_PGOP))
    return do_pg_op(op);

  dout(10) << "do_op " << *op << dendl;

  entity_inst_t client = op->get_source_inst();

  ObjectContext *obc;
  bool can_create = op->may_write();
<<<<<<< HEAD
  snapid_t snapid;
  int r = find_object_context(op->get_oid(), op->get_snapid(), &obc, can_create, &snapid);
=======
  int r = find_object_context(op->get_oid(), op->get_object_locator(),
			      op->get_snapid(), &obc, can_create);
>>>>>>> b434bb1a
  if (r) {
    if (r == -EAGAIN) {
      // missing the specific snap we need; requeue and wait.
      assert(!can_create); // only happens on a read
      sobject_t soid(op->get_oid(), snapid);
      wait_for_missing_object(soid, op);
      return;
    }
    osd->reply_op_error(op, r);
    return;
  }    
  
  bool ok;
  dout(10) << "do_op mode is " << mode << dendl;
  assert(!mode.wake);   // we should never have woken waiters here.
  if (op->may_read() && op->may_write())
    ok = mode.try_rmw(client);
  else if (op->may_write())
    ok = mode.try_write(client);
  else if (op->may_read())
    ok = mode.try_read(client);
  else
    assert(0);
  if (!ok) {
    dout(10) << "do_op waiting on mode " << mode << dendl;
    mode.waiting.push_back(op);
    return;
  }

  if (!op->may_write() && !obc->obs.exists) {
    osd->reply_op_error(op, -ENOENT);
    put_object_context(obc);
    return;
  }

  dout(10) << "do_op mode now " << mode << dendl;

  const sobject_t& soid = obc->obs.oi.soid;
  OpContext *ctx = new OpContext(op, op->get_reqid(), op->ops,
				 &obc->obs, this);
  bool noop = false;

  if (op->may_write()) {
    // snap
    if (pool->info.is_pool_snaps_mode()) {
      // use pool's snapc
      ctx->snapc = pool->snapc;
    } else {
      // client specified snapc
      ctx->snapc.seq = op->get_snap_seq();
      ctx->snapc.snaps = op->get_snaps();
    }
    if ((op->get_flags() & CEPH_OSD_FLAG_ORDERSNAP) &&
	ctx->snapc.seq < obc->obs.ssc->snapset.seq) {
      dout(10) << " ORDERSNAP flag set and snapc seq " << ctx->snapc.seq
	       << " < snapset seq " << obc->obs.ssc->snapset.seq
	       << " on " << soid << dendl;
      delete ctx;
      put_object_context(obc);
      osd->reply_op_error(op, -EOLDSNAPC);
      return;
    }

    eversion_t oldv = log.get_request_version(ctx->reqid);
    if (oldv != eversion_t()) {
      dout(3) << "do_op dup " << ctx->reqid << " was " << oldv << dendl;
      delete ctx;
      put_object_context(obc);
      if (oldv <= last_update_ondisk) {
	osd->reply_op_error(op, 0);
      } else {
	dout(10) << " waiting for " << oldv << " to commit" << dendl;
	waiting_for_ondisk[oldv].push_back(op);
      }
      return;
    }

    // version
    ctx->at_version = log.head;
    if (!noop) {
      ctx->at_version.epoch = osd->osdmap->get_epoch();
      ctx->at_version.version++;
      assert(ctx->at_version > info.last_update);
      assert(ctx->at_version > log.head);
    }

    ctx->mtime = op->get_mtime();
    
    dout(10) << "do_op " << soid << " " << ctx->ops
	     << " ov " << obc->obs.oi.version << " av " << ctx->at_version 
	     << " snapc " << ctx->snapc
	     << " snapset " << obc->obs.ssc->snapset
	     << dendl;  
  } else {
    dout(10) << "do_op " << soid << " " << ctx->ops
	     << " ov " << obc->obs.oi.version
	     << dendl;  
  }

  // note my stats
  utime_t now = g_clock.now();

  // note some basic context for op replication that prepare_transaction may clobber
  eversion_t old_last_update = log.head;
  bool old_exists = obc->obs.exists;
  uint64_t old_size = obc->obs.oi.size;
  eversion_t old_version = obc->obs.oi.version;

  // we are acker.
  if (!noop) {

    if (op->may_read()) {
      dout(10) << " taking ondisk_read_lock" << dendl;
      obc->ondisk_read_lock();
    }
    int result = prepare_transaction(ctx);
    if (op->may_read()) {
      dout(10) << " dropping ondisk_read_lock" << dendl;
      obc->ondisk_read_unlock();
    }

    if (result == -EAGAIN) // must have referenced non-existent class
      return;

    // prepare the reply
    ctx->reply = new MOSDOpReply(op, 0, osd->osdmap->get_epoch(), 0); 
    ctx->reply->set_data(ctx->outdata);
    ctx->reply->get_header().data_off = ctx->data_off;
    ctx->reply->set_result(result);

    // read or error?
    if (ctx->op_t.empty() || result < 0) {
      log_op_stats(ctx);

      MOSDOpReply *reply = ctx->reply;
      ctx->reply = NULL;
      reply->add_flags(CEPH_OSD_FLAG_ACK | CEPH_OSD_FLAG_ONDISK);
      osd->client_messenger->send_message(reply, op->get_connection());
      op->put();
      delete ctx;
      put_object_context(obc);
      return;
    }

    assert(op->may_write());

    // set version in op, for benefit of client and our eventual reply.  if !noop!
    op->set_version(ctx->at_version);

    // trim log?
    calc_trim_to();

    log_op(ctx->log, pg_trim_to, ctx->local_t);
  }
  
  // continuing on to write path, make sure object context is registered
  register_object_context(obc);

  // issue replica writes
  tid_t rep_tid = osd->get_tid();
  RepGather *repop = new_repop(ctx, obc, noop, rep_tid);
  // note: repop now owns ctx AND ctx->op

  issue_repop(repop, now, old_last_update, old_exists, old_size, old_version);

  eval_repop(repop);
  repop->put();

  // drop my obc reference.
  put_object_context(obc);
}


void ReplicatedPG::log_op_stats(OpContext *ctx)
{
  osd->logger->inc(l_osd_op);

  if (ctx->op_t.empty()) {
    osd->logger->inc(l_osd_c_rd);
    osd->logger->inc(l_osd_c_rdb, ctx->outdata.length());

    utime_t now = g_clock.now();
    utime_t diff = now;
    diff -= ctx->op->get_recv_stamp();
    //dout(20) <<  "do_op " << ctx->reqid << " total op latency " << diff << dendl;
    Mutex::Locker lock(osd->peer_stat_lock);
    osd->stat_rd_ops_in_queue--;
    osd->read_latency_calc.add(diff);
	
    /*
    if (is_primary() &&
	g_conf.osd_balance_reads)
      stat_object_temp_rd[soid].hit(now, osd->decayrate);  // hit temp.
    */
  } else {
    osd->logger->inc(l_osd_c_wr);
    osd->logger->inc(l_osd_c_wrb, ctx->bytes_written);
  }
}


void ReplicatedPG::do_sub_op(MOSDSubOp *op)
{
  dout(15) << "do_sub_op " << *op << dendl;

  osd->logger->inc(l_osd_subop);

  if (op->ops.size() >= 1) {
    OSDOp& first = op->ops[0];
    switch (first.op.op) {
      // rep stuff
    case CEPH_OSD_OP_PULL:
      sub_op_pull(op);
      return;
    case CEPH_OSD_OP_PUSH:
      sub_op_push(op);
      return;
    case CEPH_OSD_OP_SCRUB:
      sub_op_scrub(op);
      return;
    }
  }

  sub_op_modify(op);
}

void ReplicatedPG::do_sub_op_reply(MOSDSubOpReply *r)
{
  if (r->ops.size() >= 1) {
    OSDOp& first = r->ops[0];
    if (first.op.op == CEPH_OSD_OP_PUSH) {
      // continue peer recovery
      sub_op_push_reply(r);
      return;
    }
    if (first.op.op == CEPH_OSD_OP_SCRUB) {
      sub_op_scrub_reply(r);
      return;
    }
  }

  sub_op_modify_reply(r);
}


bool ReplicatedPG::snap_trimmer()
{
  lock();
  dout(10) << "snap_trimmer start, purged_snaps " << info.purged_snaps << dendl;

  while (snap_trimq.size() &&
	 is_primary() &&
	 is_active()) {

    snapid_t sn = snap_trimq.range_start();
    coll_t c(info.pgid, sn);
    vector<sobject_t> ls;
    osd->store->collection_list(c, ls);

    dout(10) << "snap_trimmer collection " << c << " has " << ls.size() << " items" << dendl;

    for (vector<sobject_t>::iterator p = ls.begin(); p != ls.end(); p++) {
      const sobject_t& coid = *p;

      entity_inst_t nobody;
      if (!mode.try_write(nobody)) {
	dout(10) << " can't write, waiting" << dendl;
	Cond cond;
	mode.waiting_cond.push_back(&cond);
	while (!mode.try_write(nobody))
	  cond.Wait(_lock);
	dout(10) << " done waiting" << dendl;
	if (!is_primary() || !is_active())
	  break;
      }

      // load clone info
      bufferlist bl;
      osd->store->getattr(coll_t(info.pgid), coid, OI_ATTR, bl);
      object_info_t coi(bl);

      // get snap set context
      SnapSetContext *ssc = get_snapset_context(coid.oid, false);
      assert(ssc);
      SnapSet& snapset = ssc->snapset;
      vector<snapid_t>& snaps = coi.snaps;

      dout(10) << coid << " snaps " << snaps << " old snapset " << snapset << dendl;
      assert(snapset.seq);

      // set up repop
      ObjectContext *obc;
      int r = find_object_context(coid.oid, coi.oloc, sn, &obc, false);
      assert(r == 0);
      register_object_context(obc);

      vector<OSDOp> ops;
      tid_t rep_tid = osd->get_tid();
      osd_reqid_t reqid(osd->cluster_messenger->get_myname(), 0, rep_tid);
      OpContext *ctx = new OpContext(NULL, reqid, ops, &obc->obs, this);
      ctx->mtime = g_clock.now();

      ctx->at_version.epoch = osd->osdmap->get_epoch();
      ctx->at_version.version = log.head.version + 1;

      eversion_t old_last_update = log.head;
      bool old_exists = obc->obs.exists;
      uint64_t old_size = obc->obs.oi.size;
      eversion_t old_version = obc->obs.oi.version;

      RepGather *repop = new_repop(ctx, obc, false, rep_tid);

      ObjectStore::Transaction *t = &ctx->op_t;
    
      // trim clone's snaps
      vector<snapid_t> newsnaps;
      for (unsigned i=0; i<snaps.size(); i++)
	if (!pool->info.is_removed_snap(snaps[i]))
	  newsnaps.push_back(snaps[i]);

      if (newsnaps.empty()) {
	// remove clone
	dout(10) << coid << " snaps " << snaps << " -> " << newsnaps << " ... deleting" << dendl;
	t->remove(coll_t(info.pgid), coid);
	t->collection_remove(coll_t(info.pgid, snaps[0]), coid);
	if (snaps.size() > 1)
	  t->collection_remove(coll_t(info.pgid, snaps[snaps.size()-1]), coid);

	// ...from snapset
	snapid_t last = coid.snap;
	vector<snapid_t>::iterator p;
	for (p = snapset.clones.begin(); p != snapset.clones.end(); p++)
	  if (*p == last)
	    break;
	if (p != snapset.clones.begin()) {
	  // not the oldest... merge overlap into next older clone
	  vector<snapid_t>::iterator n = p - 1;
	  interval_set<uint64_t> keep;
	  keep.union_of(snapset.clone_overlap[*n], snapset.clone_overlap[*p]);
	  add_interval_usage(keep, info.stats);  // not deallocated
 	  snapset.clone_overlap[*n].intersection_of(snapset.clone_overlap[*p]);
	} else {
	  add_interval_usage(snapset.clone_overlap[last], info.stats);  // not deallocated
	}
	info.stats.num_objects--;
	info.stats.num_object_clones--;
	info.stats.num_bytes -= snapset.clone_size[last];
	info.stats.num_kb -= SHIFT_ROUND_UP(snapset.clone_size[last], 10);
	snapset.clones.erase(p);
	snapset.clone_overlap.erase(last);
	snapset.clone_size.erase(last);
	
	ctx->log.push_back(Log::Entry(Log::Entry::DELETE, coid, ctx->at_version, ctx->obs->oi.version,
				      osd_reqid_t(), ctx->mtime));
	ctx->at_version.version++;
      } else {
	// save adjusted snaps for this object
	dout(10) << coid << " snaps " << snaps << " -> " << newsnaps << dendl;
	coi.snaps.swap(newsnaps);
	bl.clear();
	::encode(coi, bl);
	t->setattr(coll_t(info.pgid), coid, OI_ATTR, bl);

	if (snaps[0] != newsnaps[0]) {
	  t->collection_remove(coll_t(info.pgid, snaps[0]), coid);
	  t->collection_add(coll_t(info.pgid, newsnaps[0]), coll_t(info.pgid), coid);
	}
	if (snaps.size() > 1 && snaps[snaps.size()-1] != newsnaps[newsnaps.size()-1]) {
	  t->collection_remove(coll_t(info.pgid, snaps[snaps.size()-1]), coid);
	  if (newsnaps.size() > 1)
	    t->collection_add(coll_t(info.pgid, newsnaps[newsnaps.size()-1]), coll_t(info.pgid), coid);
	}	      

	ctx->log.push_back(Log::Entry(Log::Entry::MODIFY, coid, ctx->at_version, ctx->obs->oi.version,
				      osd_reqid_t(), ctx->mtime));
	ctx->at_version.version++;
      }

      // save head snapset
      dout(10) << coid << " new snapset " << snapset << dendl;

      sobject_t snapoid(coid.oid, snapset.head_exists ? CEPH_NOSNAP:CEPH_SNAPDIR);
      ctx->snapset_obc = get_object_context(snapoid, false);
      register_object_context(ctx->snapset_obc);
      if (snapset.clones.empty() && !snapset.head_exists) {
	dout(10) << coid << " removing " << snapoid << dendl;
	ctx->log.push_back(Log::Entry(Log::Entry::DELETE, snapoid, ctx->at_version, 
				      ctx->snapset_obc->obs.oi.version, osd_reqid_t(), ctx->mtime));
	ctx->snapset_obc->obs.exists = false;

	t->remove(coll_t(info.pgid), snapoid);
      } else {
	dout(10) << coid << " updating snapset on " << snapoid << dendl;
	ctx->log.push_back(Log::Entry(Log::Entry::MODIFY, snapoid, ctx->at_version, 
				      ctx->snapset_obc->obs.oi.version, osd_reqid_t(), ctx->mtime));

	ctx->snapset_obc->obs.oi.prior_version = ctx->snapset_obc->obs.oi.version;
	ctx->snapset_obc->obs.oi.version = ctx->at_version;

	bl.clear();
	::encode(snapset, bl);
	t->setattr(coll_t(info.pgid), snapoid, SS_ATTR, bl);

	bl.clear();
	::encode(ctx->snapset_obc->obs.oi, bl);
	t->setattr(coll_t(info.pgid), snapoid, OI_ATTR, bl);
      }

      log_op(ctx->log, eversion_t(), ctx->local_t);

      issue_repop(repop, ctx->mtime, old_last_update, old_exists, old_size, old_version);

      eval_repop(repop);
      repop->put();
      put_object_context(obc);

      //int tr = osd->store->queue_transaction(&osr, t);
      //assert(tr == 0);

      // give other threads a chance at this pg
      unlock();
      lock();
    }

    // adjust pg info
    info.purged_snaps.insert(sn);
    snap_trimq.erase(sn);
    dout(10) << "purged_snaps now " << info.purged_snaps << ", snap_trimq now " << snap_trimq << dendl;
 
    // remove snap collection
    ObjectStore::Transaction *t = new ObjectStore::Transaction;
    dout(10) << "removing snap " << sn << " collection " << c << dendl;
    snap_collections.erase(sn);
    write_info(*t);
    t->remove_collection(c);
    int tr = osd->store->queue_transaction(&osr, t);
    assert(tr == 0);
 
    // share new PG::Info with replicas
    for (unsigned i=1; i<acting.size(); i++) {
      int peer = acting[i];
      MOSDPGInfo *m = new MOSDPGInfo(osd->osdmap->get_epoch());
      m->pg_info.push_back(info);
      osd->cluster_messenger->
	send_message(m, osd->osdmap->get_cluster_inst(peer));
    }

    unlock();
    // flush, to make sure the collection adjustments we just made are
    // reflected when we scan the next collection set.
    osd->store->flush();
    lock();
  }  

  // done
  dout(10) << "snap_trimmer done" << dendl;

  ObjectStore::Transaction *t = new ObjectStore::Transaction;
  write_info(*t);
  int tr = osd->store->queue_transaction(&osr, t);
  assert(tr == 0);
  unlock();
  return true;
}

int ReplicatedPG::do_xattr_cmp_u64(int op, __u64 v1, bufferlist& xattr)
{
  __u64 v2;
  if (xattr.length())
    v2 = atoll(xattr.c_str());
  else
    v2 = 0;

  switch (op) {
  case CEPH_OSD_CMPXATTR_OP_EQ:
    return (v1 == v2);
  case CEPH_OSD_CMPXATTR_OP_NE:
    return (v1 != v2);
  case CEPH_OSD_CMPXATTR_OP_GT:
    return (v1 > v2);
  case CEPH_OSD_CMPXATTR_OP_GTE:
    return (v1 >= v2);
  case CEPH_OSD_CMPXATTR_OP_LT:
    return (v1 < v2);
  case CEPH_OSD_CMPXATTR_OP_LTE:
    return (v1 <= v2);
  default:
    return -EINVAL;
  }
}

int ReplicatedPG::do_xattr_cmp_str(int op, string& v1s, bufferlist& xattr)
{
  const char *v1, *v2;
  v1 = v1s.data();
  if (xattr.length())
    v2 = xattr.c_str();
  else
    v2 = "";

  switch (op) {
  case CEPH_OSD_CMPXATTR_OP_EQ:
    return (strcmp(v1, v2) == 0);
  case CEPH_OSD_CMPXATTR_OP_NE:
    return (strcmp(v1, v2) != 0);
  case CEPH_OSD_CMPXATTR_OP_GT:
    return (strcmp(v1, v2) > 0);
  case CEPH_OSD_CMPXATTR_OP_GTE:
    return (strcmp(v1, v2) >= 0);
  case CEPH_OSD_CMPXATTR_OP_LT:
    return (strcmp(v1, v2) < 0);
  case CEPH_OSD_CMPXATTR_OP_LTE:
    return (strcmp(v1, v2) <= 0);
  default:
    return -EINVAL;
  }
}


// ========================================================================
// low level osd ops

int ReplicatedPG::do_osd_ops(OpContext *ctx, vector<OSDOp>& ops,
			     bufferlist& odata)
{
  int result = 0;
  SnapSetContext *ssc = ctx->obs->ssc;
  object_info_t& oi = ctx->obs->oi;

  const sobject_t& soid = oi.soid;

  ObjectStore::Transaction& t = ctx->op_t;

  dout(10) << "do_osd_op " << soid << " " << ops << dendl;

  for (vector<OSDOp>::iterator p = ops.begin(); p != ops.end(); p++) {
    OSDOp& osd_op = *p;
    ceph_osd_op& op = osd_op.op; 

    dout(10) << "do_osd_op  " << osd_op << dendl;

    // modify?
    bool is_modify;
    string cname, mname;
    bufferlist::iterator bp = osd_op.data.begin();
    switch (op.op) {
    case CEPH_OSD_OP_CALL:
      bp.copy(op.cls.class_len, cname);
      bp.copy(op.cls.method_len, mname);
      is_modify = osd->class_handler->get_method_flags(cname, mname) & CLS_METHOD_WR;
      break;

    default:
      is_modify = (op.op & CEPH_OSD_OP_MODE_WR);
      break;
    }

    // make writeable (i.e., clone if necessary)
    if (is_modify) {
      if (!ctx->snapc.is_valid())
        return -EINVAL;
      make_writeable(ctx);
    }

    // munge ZERO -> TRUNCATE?  (don't munge to DELETE or we risk hosing attributes)
    if (op.op == CEPH_OSD_OP_ZERO &&
	ctx->obs->exists &&
	op.extent.offset + op.extent.length >= oi.size) {
      dout(10) << " munging ZERO " << op.extent.offset << "~" << op.extent.length
	       << " -> TRUNCATE " << op.extent.offset << " (old size is " << oi.size << ")" << dendl;
      op.op = CEPH_OSD_OP_TRUNCATE;
    }

    switch (op.op) {
      
      // --- READS ---

    case CEPH_OSD_OP_READ:
      {
	// read into a buffer
	bufferlist bl;
	int r = osd->store->read(coll_t(info.pgid), soid, op.extent.offset, op.extent.length, bl);
	if (odata.length() == 0)
	  ctx->data_off = op.extent.offset;
	odata.claim(bl);
	if (r >= 0) 
	  op.extent.length = r;
	else {
	  result = r;
	  op.extent.length = 0;
	}
	info.stats.num_rd_kb += SHIFT_ROUND_UP(op.extent.length, 10);
	info.stats.num_rd++;
	dout(10) << " read got " << r << " / " << op.extent.length << " bytes from obj " << soid << dendl;

	__u32 seq = oi.truncate_seq;
	// are we beyond truncate_size?
	if ( (seq < op.extent.truncate_seq) &&
	     (op.extent.offset + op.extent.length > op.extent.truncate_size) ) {

	  // truncated portion of the read
	  unsigned from = MAX(op.extent.offset, op.extent.truncate_size);  // also end of data
	  unsigned to = op.extent.offset + op.extent.length;
	  unsigned trim = to-from;

	  op.extent.length = op.extent.length - trim;

	  bufferlist keep;

	  // keep first part of odata; trim at truncation point
	  dout(10) << " obj " << soid << " seq " << seq
	           << ": trimming overlap " << from << "~" << trim << dendl;
	  keep.substr_of(odata, 0, odata.length() - trim);
          odata.claim(keep);
	}
      }
      break;

    case CEPH_OSD_OP_CALL:
      {
	bufferlist indata;
	bp.copy(op.cls.indata_len, indata);
	
	ClassHandler::ClassData *cls;
        ClassVersion version;
        version.set_arch(get_arch());
        result = osd->get_class(cname, version, info.pgid, ctx->op, &cls);
	if (result) {
	  dout(10) << "call class " << cname << " does not exist" << dendl;
          if (result == -EAGAIN)
            return result;
	} else {
	  bufferlist outdata;
	  ClassHandler::ClassMethod *method = cls->get_method(mname.c_str());
	  if (!method) {
	    dout(10) << "call method " << cname << "." << mname << " does not exist" << dendl;
	    result = -EINVAL;
	  } else {
	    dout(10) << "call method " << cname << "." << mname << dendl;
	    result = method->exec((cls_method_context_t)&ctx, indata, outdata);
	    dout(10) << "method called response length=" << outdata.length() << dendl;
	    op.extent.length = outdata.length();
	    odata.claim_append(outdata);
	  }
	}
      }
      break;

    case CEPH_OSD_OP_STAT:
      {
	struct stat st;
	memset(&st, 0, sizeof(st));
	result = osd->store->stat(coll_t(info.pgid), soid, &st);
	if (result >= 0) {
	  uint64_t size = st.st_size;
	  ::encode(size, odata);
	  ::encode(oi.mtime, odata);
	}
	info.stats.num_rd++;
      }
      break;

    case CEPH_OSD_OP_GETXATTR:
      {
	string aname;
	bp.copy(op.xattr.name_len, aname);
	string name = "_" + aname;
	int r = osd->store->getattr(coll_t(info.pgid), soid, name.c_str(), odata);
	if (r >= 0) {
	  op.xattr.value_len = r;
	  result = 0;
	} else
	  result = r;
	info.stats.num_rd++;
      }
      break;

   case CEPH_OSD_OP_GETXATTRS:
      {
	map<string,bufferptr> attrset;
        result = osd->store->getattrs(coll_t(info.pgid), soid, attrset, true);
        map<string, bufferptr>::iterator iter;
        map<string, bufferlist> newattrs;
        for (iter = attrset.begin(); iter != attrset.end(); ++iter) {
           bufferlist bl;
           bl.append(iter->second);
           newattrs[iter->first] = bl;
        }
        
        bufferlist bl;
        ::encode(newattrs, bl);
        odata.claim_append(bl);
      }
      break;
      
    case CEPH_OSD_OP_CMPXATTR:
      {
	string aname;
	bp.copy(op.xattr.name_len, aname);
	string name = "_" + aname;
	name[op.xattr.name_len + 1] = 0;
	
	bufferlist xattr;
	result = osd->store->getattr(coll_t(info.pgid), soid, name.c_str(), xattr);
	if (result < 0 && result != -EEXIST && result !=-ENODATA)
	  break;
	
	switch (op.xattr.cmp_mode) {
	case CEPH_OSD_CMPXATTR_MODE_STRING:
	  {
	    string val;
	    bp.copy(op.xattr.value_len, val);
	    val[op.xattr.value_len] = 0;
	    dout(10) << "CEPH_OSD_OP_CMPXATTR name=" << name << " val=" << val
		     << " op=" << (int)op.xattr.cmp_op << " mode=" << (int)op.xattr.cmp_mode << dendl;
	    result = do_xattr_cmp_str(op.xattr.cmp_op, val, xattr);
	  }
	  break;

        case CEPH_OSD_CMPXATTR_MODE_U64:
	  {
	    uint64_t u64val;
	    ::decode(u64val, bp);
	    dout(10) << "CEPH_OSD_OP_CMPXATTR name=" << name << " val=" << u64val
		     << " op=" << (int)op.xattr.cmp_op << " mode=" << (int)op.xattr.cmp_mode << dendl;
	    result = do_xattr_cmp_u64(op.xattr.cmp_op, u64val, xattr);
	  }
	  break;

	default:
	  result = -EINVAL;
	}

	if (!result) {
	  dout(10) << "comparison returned false" << dendl;
	  result = -ECANCELED;
	  break;
	}
	if (result < 0) {
	  dout(10) << "comparison returned " << result << " " << strerror(-result) << dendl;
	  break;
	}

	dout(10) << "comparison returned true" << dendl;
	info.stats.num_rd++;
      }
      break;

      // --- WRITES ---

      // -- object data --

    case CEPH_OSD_OP_WRITE:
      { // write
        __u32 seq = oi.truncate_seq;
        if (seq && (seq > op.extent.truncate_seq) &&
            (op.extent.offset + op.extent.length > oi.size)) {
	  // old write, arrived after trimtrunc
	  op.extent.length = (op.extent.offset > oi.size ? 0 : oi.size - op.extent.offset);
	  dout(10) << " old truncate_seq " << op.extent.truncate_seq << " < current " << seq
		   << ", adjusting write length to " << op.extent.length << dendl;
        }
	if (op.extent.truncate_seq > seq) {
	  // write arrives before trimtrunc
	  dout(10) << " truncate_seq " << op.extent.truncate_seq << " > current " << seq
		   << ", truncating to " << op.extent.truncate_size << dendl;
	  t.truncate(coll_t(info.pgid), soid, op.extent.truncate_size);
	  oi.truncate_seq = op.extent.truncate_seq;
	  oi.truncate_size = op.extent.truncate_size;
	}
        if (op.extent.length) {
	  bufferlist nbl;
	  bp.copy(op.extent.length, nbl);
	  t.write(coll_t(info.pgid), soid, op.extent.offset, op.extent.length, nbl);
        } else {
          t.touch(coll_t(info.pgid), soid);
        }
	if (ssc->snapset.clones.size()) {
	  snapid_t newest = *ssc->snapset.clones.rbegin();
	  interval_set<uint64_t> ch;
	  if (op.extent.length)
	    ch.insert(op.extent.offset, op.extent.length);
	  ch.intersection_of(ssc->snapset.clone_overlap[newest]);
	  ssc->snapset.clone_overlap[newest].subtract(ch);
	  add_interval_usage(ch, info.stats);
	}
	if (op.extent.length && (op.extent.offset + op.extent.length > oi.size)) {
	  uint64_t new_size = op.extent.offset + op.extent.length;
	  info.stats.num_bytes += new_size - oi.size;
	  info.stats.num_kb += SHIFT_ROUND_UP(new_size, 10) - SHIFT_ROUND_UP(oi.size, 10);
	  oi.size = new_size;
	}
	info.stats.num_wr++;
	info.stats.num_wr_kb += SHIFT_ROUND_UP(op.extent.length, 10);
	ssc->snapset.head_exists = true;
      }
      break;
      
    case CEPH_OSD_OP_WRITEFULL:
      { // write full object
	bufferlist nbl;
	bp.copy(op.extent.length, nbl);
	if (ctx->obs->exists)
	  t.truncate(coll_t(info.pgid), soid, 0);
	t.write(coll_t(info.pgid), soid, op.extent.offset, op.extent.length, nbl);
	if (ssc->snapset.clones.size()) {
	  snapid_t newest = *ssc->snapset.clones.rbegin();
	  ssc->snapset.clone_overlap.erase(newest);
	  oi.size = 0;
	}
	if (op.extent.length != oi.size) {
	  info.stats.num_bytes -= oi.size;
	  info.stats.num_kb -= SHIFT_ROUND_UP(oi.size, 10);
	  info.stats.num_bytes += op.extent.length;
	  info.stats.num_kb += SHIFT_ROUND_UP(op.extent.length, 10);
	  oi.size = op.extent.length;
	}
	info.stats.num_wr++;
	info.stats.num_wr_kb += SHIFT_ROUND_UP(op.extent.length, 10);
	ssc->snapset.head_exists = true;
      }
      break;

    case CEPH_OSD_OP_ROLLBACK :
      _rollback_to(ctx, op);
      break;

    case CEPH_OSD_OP_ZERO:
      { // zero
	assert(op.extent.length);
	if (!ctx->obs->exists)
	  t.touch(coll_t(info.pgid), soid);
	t.zero(coll_t(info.pgid), soid, op.extent.offset, op.extent.length);
	if (ssc->snapset.clones.size()) {
	  snapid_t newest = *ssc->snapset.clones.rbegin();
	  interval_set<uint64_t> ch;
	  ch.insert(op.extent.offset, op.extent.length);
	  ch.intersection_of(ssc->snapset.clone_overlap[newest]);
	  ssc->snapset.clone_overlap[newest].subtract(ch);
	  add_interval_usage(ch, info.stats);
	}
	info.stats.num_wr++;
	ssc->snapset.head_exists = true;
      }
      break;
    case CEPH_OSD_OP_CREATE:
      { // zero
        int flags = le32_to_cpu(op.flags);
	if (ctx->obs->exists && (flags & CEPH_OSD_OP_FLAG_EXCL))
          result = -EEXIST; /* this is an exclusive create */
        else {
          t.touch(coll_t(info.pgid), soid);
          ssc->snapset.head_exists = true;
        }
      }
      break;
      
    case CEPH_OSD_OP_TRIMTRUNC:
      op.extent.offset = op.extent.truncate_size;
      // falling through

    case CEPH_OSD_OP_TRUNCATE:
      { // truncate
	if (!ctx->obs->exists) {
	  dout(10) << " object dne, truncate is a no-op" << dendl;
	  break;
	}

	if (op.extent.truncate_seq) {
	  assert(op.extent.offset == op.extent.truncate_size);
	  if (op.extent.truncate_seq <= oi.truncate_seq) {
	    dout(10) << " truncate seq " << op.extent.truncate_seq << " <= current " << oi.truncate_seq
		     << ", no-op" << dendl;
	    break; // old
	  }
	  dout(10) << " truncate seq " << op.extent.truncate_seq << " > current " << oi.truncate_seq
		   << ", truncating" << dendl;
	  oi.truncate_seq = op.extent.truncate_seq;
	  oi.truncate_size = op.extent.truncate_size;
	}

	t.truncate(coll_t(info.pgid), soid, op.extent.offset);
	if (ssc->snapset.clones.size()) {
	  snapid_t newest = *ssc->snapset.clones.rbegin();
	  interval_set<uint64_t> trim;
	  if (oi.size > op.extent.offset) {
	    trim.insert(op.extent.offset, oi.size-op.extent.offset);
	    trim.intersection_of(ssc->snapset.clone_overlap[newest]);
	    add_interval_usage(trim, info.stats);
	  }
	  interval_set<uint64_t> keep;
	  if (op.extent.offset)
	    keep.insert(0, op.extent.offset);
	  ssc->snapset.clone_overlap[newest].intersection_of(keep);
	}
	if (op.extent.offset != oi.size) {
	  info.stats.num_bytes -= oi.size;
	  info.stats.num_kb -= SHIFT_ROUND_UP(oi.size, 10);
	  info.stats.num_bytes += op.extent.offset;
	  info.stats.num_kb += SHIFT_ROUND_UP(op.extent.offset, 10);
	  oi.size = op.extent.offset;
	}
	info.stats.num_wr++;
	// do no set head_exists, or we will break above DELETE -> TRUNCATE munging.
      }
      break;
    
    case CEPH_OSD_OP_DELETE:
      _delete_head(ctx);
      break;


      // -- object attrs --
      
    case CEPH_OSD_OP_SETXATTR:
      {
	if (!ctx->obs->exists)
	  t.touch(coll_t(info.pgid), soid);
	string aname;
	bp.copy(op.xattr.name_len, aname);
	string name = "_" + aname;
	bufferlist bl;
	bp.copy(op.xattr.value_len, bl);
	if (!ctx->obs->exists)  // create object if it doesn't yet exist.
	  t.touch(coll_t(info.pgid), soid);
	t.setattr(coll_t(info.pgid), soid, name, bl);
	ssc->snapset.head_exists = true;
 	info.stats.num_wr++;
      }
      break;

    case CEPH_OSD_OP_RMXATTR:
      {
	string aname;
	bp.copy(op.xattr.name_len, aname);
	string name = "_" + aname;
	t.rmattr(coll_t(info.pgid), soid, name);
 	info.stats.num_wr++;
      }
      break;
    

      // -- fancy writers --
    case CEPH_OSD_OP_APPEND:
      {
	// just do it inline; this works because we are happy to execute
	// fancy op on replicas as well.
	vector<OSDOp> nops(1);
	OSDOp& newop = nops[0];
	newop.op.op = CEPH_OSD_OP_WRITE;
	newop.op.extent.offset = oi.size;
	newop.op.extent.length = op.extent.length;
        newop.data = osd_op.data;
	do_osd_ops(ctx, nops, odata);
      }
      break;

    case CEPH_OSD_OP_STARTSYNC:
      t.start_sync();
      break;


      // -- trivial map --
    case CEPH_OSD_OP_TMAPGET:
      {
	vector<OSDOp> nops(1);
	OSDOp& newop = nops[0];
	newop.op.op = CEPH_OSD_OP_READ;
	newop.op.extent.offset = 0;
	newop.op.extent.length = 0;
	do_osd_ops(ctx, nops, odata);
      }
      break;

    case CEPH_OSD_OP_TMAPPUT:
      {
	//_dout_lock.Lock();
	//osd_op.data.hexdump(*_dout);
	//_dout_lock.Unlock();

	// verify
	if (0) {
	  bufferlist header;
	  map<string, bufferlist> m;
	  ::decode(header, bp);
	  ::decode(m, bp);
	  assert(bp.end());
	}

	// write it
	vector<OSDOp> nops(1);
	OSDOp& newop = nops[0];
	newop.op.op = CEPH_OSD_OP_WRITEFULL;
	newop.op.extent.offset = 0;
	newop.op.extent.length = osd_op.data.length();
	newop.data = osd_op.data;
	bufferlist r;
	do_osd_ops(ctx, nops, r);
      }
      break;

    case CEPH_OSD_OP_TMAPUP:
      if (bp.end()) {
	dout(10) << "tmapup is a no-op" << dendl;
      } else {
	// read the whole object
	bufferlist ibl;
	vector<OSDOp> nops(1);
	OSDOp& newop = nops[0];
	newop.op.op = CEPH_OSD_OP_READ;
	newop.op.extent.offset = 0;
	newop.op.extent.length = 0;
	do_osd_ops(ctx, nops, ibl);
	dout(10) << "tmapup read " << ibl.length() << dendl;

	dout(30) << " starting is \n";
	ibl.hexdump(*_dout);
	*_dout << dendl;

	bufferlist::iterator ip = ibl.begin();
	bufferlist obl;
	bool changed = false;

	dout(30) << "the update command is: \n";
	osd_op.data.hexdump(*_dout);
	*_dout << dendl;

	if (0) {
	  // parse
	  bufferlist header;
	  map<string, bufferlist> m;
	  //ibl.hexdump(*_dout);
	  if (ibl.length()) {
	    ::decode(header, ip);
	    ::decode(m, ip);
	    //dout(0) << "m is " << m.size() << " " << m << dendl;
	    assert(ip.end());
	  }
	  
	  // do the update(s)
	  while (!bp.end()) {
	    __u8 op;
	    string key;
	    ::decode(op, bp);
	    
	    switch (op) {
	    case CEPH_OSD_TMAP_SET: // insert key
	      {
		::decode(key, bp);
		bufferlist data;
		::decode(data, bp);
		m[key] = data;
		changed = true;
	      }
	      break;
	      
	    case CEPH_OSD_TMAP_RM: // remove key
	      ::decode(key, bp);
	      if (m.count(key)) {
		m.erase(key);
		changed = true;
	      }
	      break;
	      
	    case CEPH_OSD_TMAP_HDR: // update header
	      {
		::decode(header, bp);
		changed = true;
	      }
	      break;
	      
	    default:
	      return -EINVAL;
	    }
	  }

	  // reencode
	  ::encode(header, obl);
	  ::encode(m, obl);
	} else {
	  // header
	  bufferlist header;
	  __u32 nkeys = 0;
	  if (ibl.length()) {
	    ::decode(header, ip);
	    ::decode(nkeys, ip);
	  }
	  dout(10) << "tmapup header " << header.length() << dendl;

	  if (!bp.end() && *bp == CEPH_OSD_TMAP_HDR) {
	    ++bp;
	    ::decode(header, bp);
	    changed = true;
	    dout(10) << "tmapup new header " << header.length() << dendl;
	  }
	  
	  ::encode(header, obl);

	  dout(20) << "tmapup initial nkeys " << nkeys << dendl;

	  // update keys
	  bufferlist newkeydata;
	  string nextkey;
	  bufferlist nextval;
	  bool have_next = false;
	  if (!ip.end()) {
	    have_next = true;
	    ::decode(nextkey, ip);
	    ::decode(nextval, ip);
	  }
	  while (!bp.end()) {
	    __u8 op;
	    string key;
	    ::decode(op, bp);
	    ::decode(key, bp);
	    
	    dout(10) << "tmapup op " << (int)op << " key " << key << dendl;

	    // skip existing intervening keys
	    bool stop = false;
	    while (have_next && !stop) {
	      dout(20) << "  (have_next=" << have_next << " nextkey=" << nextkey << ")" << dendl;
	      if (nextkey > key)
		break;
	      if (nextkey < key) {
		// copy untouched.
		::encode(nextkey, newkeydata);
		::encode(nextval, newkeydata);
		dout(20) << "  keep " << nextkey << " " << nextval.length() << dendl;
	      } else {
		// don't copy; discard old value.  and stop.
		dout(20) << "  drop " << nextkey << " " << nextval.length() << dendl;
		stop = true;
		nkeys--;
	      }	      
	      if (!ip.end()) {
		::decode(nextkey, ip);
		::decode(nextval, ip);
	      } else
		have_next = false;
	    }
	    
	    if (op == CEPH_OSD_TMAP_SET) {
	      bufferlist val;
	      ::decode(val, bp);
	      ::encode(key, newkeydata);
	      ::encode(val, newkeydata);
	      dout(20) << "   set " << key << " " << val.length() << dendl;
	      nkeys++;
	    } else if (op == CEPH_OSD_TMAP_RM) {
	      // do nothing.
	    }
	    changed = true;
	  }

	  // copy remaining
	  if (have_next) {
	    ::encode(nextkey, newkeydata);
	    ::encode(nextval, newkeydata);
	    dout(20) << "  keep " << nextkey << " " << nextval.length() << dendl;
	  }
	  if (!ip.end()) {
	    bufferlist rest;
	    rest.substr_of(ibl, ip.get_off(), ibl.length() - ip.get_off());
	    dout(20) << "  keep trailing " << rest.length()
		     << " at " << newkeydata.length() << dendl;
	    newkeydata.claim_append(rest);
	  }

	  // encode final key count + key data
	  dout(20) << "tmapup final nkeys " << nkeys << dendl;
	  ::encode(nkeys, obl);
	  obl.claim_append(newkeydata);
	}

	if (0) {
	  dout(30) << " final is \n";
	  obl.hexdump(*_dout);
	  *_dout << dendl;

	  // sanity check
	  bufferlist::iterator tp = obl.begin();
	  bufferlist h;
	  ::decode(h, tp);
	  map<string,bufferlist> d;
	  ::decode(d, tp);
	  assert(tp.end());
	  dout(0) << " **** debug sanity check, looks ok ****" << dendl;
	}

	// write it out
	dout(20) << "tmapput write " << obl.length() << dendl;
	newop.op.op = CEPH_OSD_OP_WRITEFULL;
	newop.op.extent.offset = 0;
	newop.op.extent.length = obl.length();
        newop.data = obl;
	do_osd_ops(ctx, nops, odata);
      }
      break;


    default:
      dout(1) << "unrecognized osd op " << op.op
	      << " " << ceph_osd_op_name(op.op)
	      << dendl;
      result = -EOPNOTSUPP;
    }

    if ((is_modify) &&
	!ctx->obs->exists && ssc->snapset.head_exists) {
      dout(20) << " num_objects " << info.stats.num_objects << " -> " << (info.stats.num_objects+1) << dendl;
      info.stats.num_objects++;
      ctx->obs->exists = true;
    }

    if (result)
      break;
  }
  return result;
}

inline void ReplicatedPG::_delete_head(OpContext *ctx)
{
  SnapSetContext *ssc = ctx->obs->ssc;
  object_info_t& oi = ctx->obs->oi;
  const sobject_t& soid = oi.soid;
  ObjectStore::Transaction& t = ctx->op_t;

  if (ctx->obs->exists)
    t.remove(coll_t(info.pgid), soid);
  if (ssc->snapset.clones.size()) {
    snapid_t newest = *ssc->snapset.clones.rbegin();
    add_interval_usage(ssc->snapset.clone_overlap[newest], info.stats);
    ssc->snapset.clone_overlap.erase(newest);  // ok, redundant.
  }
  if (ctx->obs->exists) {
    info.stats.num_objects--;
    info.stats.num_bytes -= oi.size;
    info.stats.num_kb -= SHIFT_ROUND_UP(oi.size, 10);
    oi.size = 0;
    ssc->snapset.head_exists = false;
    ctx->obs->exists = false;
  }      
  info.stats.num_wr++;
}

void ReplicatedPG::_rollback_to(OpContext *ctx, ceph_osd_op& op)
{
  SnapSetContext *ssc = ctx->obs->ssc;
  object_info_t& oi = ctx->obs->oi;
  const sobject_t& soid = oi.soid;
  ObjectStore::Transaction& t = ctx->op_t;
  snapid_t snapid = (uint64_t)op.snap.snapid;

  dout(10) << "_rollback_to " << soid << " snapid " << snapid << dendl;

  ObjectContext *rollback_to;
  int ret = find_object_context(soid.oid, oi.oloc, snapid, &rollback_to, false);
  sobject_t& rollback_to_sobject = rollback_to->obs.oi.soid;
  if (ret) {
    if (-ENOENT == ret) {
      // there's no snapshot here, or there's no object.
      // if there's no snapshot, we delete the object; otherwise, do nothing.
      dout(20) << "_rollback_to deleting head on " << soid.oid
	       << " because got ENOENT on find_object_context" << dendl;
      _delete_head(ctx);
    } else if (-EAGAIN == ret) {
      /* a different problem, like degraded pool
       * with not-yet-restored object. We shouldn't have been able
       * to get here; recovery should have completed first! */
      assert(0);
    } else {
      // ummm....huh? It *can't* return anything else at time of writing.
      assert(0);
    }
  } else { //we got our context, let's use it to do the rollback!
    if (ctx->clone_obc &&
	(ctx->clone_obc->obs.oi.prior_version == oi.version)) {
      //just cloned the rollback target, we don't need to do anything!
    
    } else {
      /* 1) Delete current head
       * 2) Clone correct snapshot into head
       * 3) Calculate clone_overlaps by following overlaps
       *    forward from rollback snapshot */
      dout(10) << "_rollback_to deleting " << soid.oid
	       << " and rolling back to old snap" << dendl;
      
      _delete_head(ctx);
      ctx->obs->exists = true; //we're about to recreate it
      
      map<string, bufferptr> attrs;
      t.clone(coll_t(info.pgid),
	      rollback_to_sobject, soid);
      osd->store->getattrs(coll_t(info.pgid),
			   rollback_to_sobject, attrs, false);
      osd->filter_xattrs(attrs);
      t.setattrs(coll_t(info.pgid), soid, attrs);
      ssc->snapset.head_exists = true;

      map<snapid_t, interval_set<uint64_t> >::iterator iter =
	ssc->snapset.clone_overlap.lower_bound(snapid);
      interval_set<uint64_t> overlaps = iter->second;
      for ( ;
	    iter != ssc->snapset.clone_overlap.end();
	    ++iter)
	overlaps.intersection_of(iter->second);
      ssc->snapset.clone_overlap[*ssc->snapset.clones.rbegin()] = overlaps;
    }
  }
}

void ReplicatedPG::_make_clone(ObjectStore::Transaction& t,
			       const sobject_t& head, const sobject_t& coid,
			       object_info_t *poi)
{
  bufferlist bv;
  ::encode(*poi, bv);

  map<string, bufferptr> attrs;
  osd->store->getattrs(coll_t(info.pgid), head, attrs);
  osd->filter_xattrs(attrs);

  t.clone(coll_t(info.pgid), head, coid);
  t.setattr(coll_t(info.pgid), coid, OI_ATTR, bv);
  t.setattrs(coll_t(info.pgid), coid, attrs);
}

void ReplicatedPG::make_writeable(OpContext *ctx)
{
  SnapSetContext *ssc = ctx->obs->ssc;
  object_info_t& oi = ctx->obs->oi;
  const sobject_t& soid = oi.soid;
  SnapContext& snapc = ctx->snapc;
  ObjectStore::Transaction& t = ctx->op_t;

  // clone?
  assert(soid.snap == CEPH_NOSNAP);
  dout(20) << "make_writeable " << soid << " snapset=" << ssc->snapset
	   << "  snapc=" << snapc << dendl;;
  
  // use newer snapc?
  if (ssc->snapset.seq > snapc.seq) {
    snapc.seq = ssc->snapset.seq;
    snapc.snaps = ssc->snapset.snaps;
    dout(10) << " using newer snapc " << snapc << dendl;
  }
  
  if (ssc->snapset.head_exists &&           // head exists
      snapc.snaps.size() &&            // there are snaps
      snapc.snaps[0] > ssc->snapset.seq) {  // existing object is old
    // clone
    sobject_t coid = soid;
    coid.snap = snapc.seq;
    
    unsigned l;
    for (l=1; l<snapc.snaps.size() && snapc.snaps[l] > ssc->snapset.seq; l++) ;
    
    vector<snapid_t> snaps(l);
    for (unsigned i=0; i<l; i++)
      snaps[i] = snapc.snaps[i];
    
    // prepare clone
    object_info_t static_snap_oi(coid, oi.oloc);
    object_info_t *snap_oi;
    if (is_primary()) {
      ctx->clone_obc = new ObjectContext(coid, oi.oloc);
      ctx->clone_obc->obs.exists = true;
      ctx->clone_obc->get();
      register_object_context(ctx->clone_obc);
      snap_oi = &ctx->clone_obc->obs.oi;
    } else {
      snap_oi = &static_snap_oi;
    }
    snap_oi->version = ctx->at_version;
    snap_oi->prior_version = oi.version;
    snap_oi->copy_user_bits(oi);
    snap_oi->snaps = snaps;
    _make_clone(t, soid, coid, snap_oi);
    
    // add to snap bound collections
    coll_t fc = make_snap_collection(t, snaps[0]);
    t.collection_add(fc, coll_t(info.pgid), coid);
    if (snaps.size() > 1) {
      coll_t lc = make_snap_collection(t, snaps[snaps.size()-1]);
      t.collection_add(lc, coll_t(info.pgid), coid);
    }
    
    info.stats.num_objects++;
    info.stats.num_object_clones++;
    ssc->snapset.clones.push_back(coid.snap);
    ssc->snapset.clone_size[coid.snap] = ctx->obs->oi.size;
    if (ctx->obs->oi.size)
      ssc->snapset.clone_overlap[coid.snap].insert(0, ctx->obs->oi.size);
    
    // log clone
    dout(10) << " cloning v " << oi.version
	     << " to " << coid << " v " << ctx->at_version
	     << " snaps=" << snaps << dendl;
    ctx->log.push_back(Log::Entry(PG::Log::Entry::CLONE, coid, ctx->at_version,
				  oi.version, ctx->reqid, oi.mtime));
    ::encode(snaps, ctx->log.back().snaps);

    ctx->at_version.version++;
  }
  
  // update snapset with latest snap context
  ssc->snapset.seq = snapc.seq;
  ssc->snapset.snaps = snapc.snaps;
  dout(20) << "make_writeable " << soid << " done, snapset=" << ssc->snapset << dendl;
}


void ReplicatedPG::add_interval_usage(interval_set<uint64_t>& s, pg_stat_t& stats)
{
  for (interval_set<uint64_t>::const_iterator p = s.begin(); p != s.end(); ++p) {
    stats.num_bytes += p.get_len();
    stats.num_kb += SHIFT_ROUND_UP(p.get_start() + p.get_len(), 10) - (p.get_start() >> 10);
  }
}


int ReplicatedPG::prepare_transaction(OpContext *ctx)
{
  assert(!ctx->ops.empty());
  
  object_info_t *poi = &ctx->obs->oi;

  const sobject_t& soid = poi->soid;

  // we'll need this to log
  eversion_t old_version = poi->version;

  bool head_existed = ctx->obs->exists;

  // prepare the actual mutation
  int result = do_osd_ops(ctx, ctx->ops, ctx->outdata);

  if (result < 0 || ctx->op_t.empty())
    return result;  // error, or read op.

  ctx->bytes_written = ctx->op_t.get_encoded_bytes();

  // finish and log the op.
  poi->version = ctx->at_version;
  
  bufferlist bss;
  ::encode(ctx->obs->ssc->snapset, bss);
  assert(ctx->obs->exists == ctx->obs->ssc->snapset.head_exists);

  // append to log
  int logopcode = Log::Entry::MODIFY;
  if (!ctx->obs->exists)
    logopcode = Log::Entry::DELETE;
  ctx->log.push_back(Log::Entry(logopcode, soid, ctx->at_version, old_version,
				ctx->reqid, ctx->mtime));

  if (ctx->obs->exists) {
    poi->version = ctx->at_version;
    poi->prior_version = old_version;
    poi->last_reqid = ctx->reqid;
    if (ctx->mtime != utime_t()) {
      poi->mtime = ctx->mtime;
      dout(10) << " set mtime to " << poi->mtime << dendl;
    } else {
      dout(10) << " mtime unchanged at " << poi->mtime << dendl;
    }

    bufferlist bv(sizeof(*poi));
    ::encode(*poi, bv);
    ctx->op_t.setattr(coll_t(info.pgid), soid, OI_ATTR, bv);

    dout(10) << " final snapset " << ctx->obs->ssc->snapset
	     << " in " << soid << dendl;
    ctx->op_t.setattr(coll_t(info.pgid), soid, SS_ATTR, bss);   
    if (!head_existed) {
      // if we logically recreated the head, remove old _snapdir object
      sobject_t snapoid(soid.oid, CEPH_SNAPDIR);

      ctx->snapset_obc = get_object_context(snapoid, false);
      if (ctx->snapset_obc && ctx->snapset_obc->obs.exists) {
	ctx->op_t.remove(coll_t(info.pgid), snapoid);
	dout(10) << " removing old " << snapoid << dendl;

	ctx->at_version.version++;
	ctx->log.push_back(Log::Entry(Log::Entry::DELETE, snapoid, ctx->at_version, old_version,
				      osd_reqid_t(), ctx->mtime));

	ctx->snapset_obc->obs.exists = false;
	register_object_context(ctx->snapset_obc);
      }
    }
  } else if (ctx->obs->ssc->snapset.clones.size()) {
    // save snapset on _snap
    sobject_t snapoid(soid.oid, CEPH_SNAPDIR);
    dout(10) << " final snapset " << ctx->obs->ssc->snapset
	     << " in " << snapoid << dendl;
    ctx->at_version.version++;
    ctx->log.push_back(Log::Entry(Log::Entry::MODIFY, snapoid, ctx->at_version, old_version,
				  osd_reqid_t(), ctx->mtime));

    ctx->snapset_obc = get_object_context(snapoid, true);
    ctx->snapset_obc->obs.exists = true;
    ctx->snapset_obc->obs.oi.version = ctx->at_version;
    ctx->snapset_obc->obs.oi.last_reqid = ctx->reqid;
    ctx->snapset_obc->obs.oi.mtime = ctx->mtime;
    register_object_context(ctx->snapset_obc);

    bufferlist bv(sizeof(*poi));
    ::encode(ctx->snapset_obc->obs.oi, bv);
    ctx->op_t.touch(coll_t(info.pgid), snapoid);
    ctx->op_t.setattr(coll_t(info.pgid), snapoid, OI_ATTR, bv);
    ctx->op_t.setattr(coll_t(info.pgid), snapoid, SS_ATTR, bss);
  }

  return result;
}

void ReplicatedPG::log_op(vector<Log::Entry>& logv, eversion_t trim_to,
			  ObjectStore::Transaction& t)
{
  dout(10) << "log_op " << log << dendl;

  bufferlist log_bl;
  for (vector<Log::Entry>::iterator p = logv.begin();
       p != logv.end();
       p++)
    add_log_entry(*p, log_bl);
  append_log(t, log_bl, logv[0].version);
  trim(t, trim_to);

  // update the local pg, pg log
  write_info(t);
}






// ========================================================================
// rep op gather

class C_OSD_OpApplied : public Context {
public:
  ReplicatedPG *pg;
  ReplicatedPG::RepGather *repop;

  C_OSD_OpApplied(ReplicatedPG *p, ReplicatedPG::RepGather *rg) :
    pg(p), repop(rg) {
    repop->get();
    pg->get();    // we're copying the pointer
  }
  void finish(int r) {
    pg->op_applied(repop);
    pg->put();
  }
};

class C_OSD_OpCommit : public Context {
public:
  ReplicatedPG *pg;
  ReplicatedPG::RepGather *repop;

  C_OSD_OpCommit(ReplicatedPG *p, ReplicatedPG::RepGather *rg) :
    pg(p), repop(rg) {
    repop->get();
    pg->get();    // we're copying the pointer
  }
  void finish(int r) {
    pg->op_commit(repop);
    pg->put();
  }
};

void ReplicatedPG::apply_repop(RepGather *repop)
{
  dout(10) << "apply_repop  applying update on " << *repop << dendl;
  assert(!repop->applying);
  assert(!repop->applied);

  repop->applying = true;

  repop->tls.push_back(&repop->ctx->op_t);
  repop->tls.push_back(&repop->ctx->local_t);

  repop->obc->ondisk_write_lock();
  if (repop->ctx->clone_obc)
    repop->ctx->clone_obc->ondisk_write_lock();

  Context *oncommit = new C_OSD_OpCommit(this, repop);
  Context *onapplied = new C_OSD_OpApplied(this, repop);
  Context *onapplied_sync = new C_OSD_OndiskWriteUnlock(repop->obc,
							repop->ctx->clone_obc);
  int r = osd->store->queue_transactions(&osr, repop->tls, onapplied, oncommit, onapplied_sync);
  if (r) {
    dout(-10) << "apply_repop  queue_transactions returned " << r << " on " << *repop << dendl;
    assert(0);
  }
}

void ReplicatedPG::op_applied(RepGather *repop)
{
  lock();
  dout(10) << "op_applied " << *repop << dendl;

  // discard my reference to the buffer
  if (repop->ctx->op)
    repop->ctx->op->clear_data();
  
  repop->applying = false;
  repop->applied = true;

  // (logical) local ack.
  int whoami = osd->get_nodeid();

  if (!repop->aborted) {
    assert(repop->waitfor_ack.count(whoami));
    repop->waitfor_ack.erase(whoami);
  }
  
  if (repop->ctx->clone_obc) {
    put_object_context(repop->ctx->clone_obc);
    repop->ctx->clone_obc = 0;
  }
  if (repop->ctx->snapset_obc) {
    put_object_context(repop->ctx->snapset_obc);
    repop->ctx->snapset_obc = 0;
  }

  dout(10) << "op_applied mode was " << mode << dendl;
  mode.write_applied();
  dout(10) << "op_applied mode now " << mode << " (finish_write)" << dendl;

  put_object_context(repop->obc);
  repop->obc = 0;

  update_stats();

#if 0
  // any completion stuff to do here?
  if (repop->ctx->ops.size()) {
    const sobject_t& soid = repop->ctx->obs->oi.soid;
    OSDOp& first = repop->ctx->ops[0];

    switch (first.op.op) { 
    case CEPH_OSD_OP_UNBALANCEREADS:
      dout(-10) << "op_applied  completed unbalance-reads on " << oid << dendl;
      unbalancing_reads.erase(oid);
      if (waiting_for_unbalanced_reads.count(oid)) {
	osd->take_waiters(waiting_for_unbalanced_reads[oid]);
	waiting_for_unbalanced_reads.erase(oid);
      }
      break;

    case CEPH_OSD_OP_BALANCEREADS:
      dout(-10) << "op_applied  completed balance-reads on " << oid << dendl;
      /*
	if (waiting_for_balanced_reads.count(oid)) {
	osd->take_waiters(waiting_for_balanced_reads[oid]);
	waiting_for_balanced_reads.erase(oid);
	}
      */
      break;

    case CEPH_OSD_OP_WRUNLOCK:
      dout(-10) << "op_applied  completed wrunlock on " << soid << dendl;
      if (waiting_for_wr_unlock.count(soid)) {
	osd->take_waiters(waiting_for_wr_unlock[soid]);
	waiting_for_wr_unlock.erase(soid);
      }
      break;
    }   
  }
#endif

  if (!repop->aborted)
    eval_repop(repop);

  repop->put();
  unlock();
}

void ReplicatedPG::op_commit(RepGather *repop)
{
  lock();

  if (repop->aborted) {
    dout(10) << "op_commit " << *repop << " -- aborted" << dendl;
  } else if (repop->waitfor_disk.count(osd->get_nodeid()) == 0) {
    dout(10) << "op_commit " << *repop << " -- already marked ondisk" << dendl;
  } else {
    dout(10) << "op_commit " << *repop << dendl;
    repop->waitfor_disk.erase(osd->get_nodeid());
    //repop->waitfor_nvram.erase(osd->get_nodeid());

    last_update_ondisk = repop->v;
    if (waiting_for_ondisk.count(repop->v)) {
      osd->take_waiters(waiting_for_ondisk[repop->v]);
      waiting_for_ondisk.erase(repop->v);
    }

    last_complete_ondisk = repop->pg_local_last_complete;
    eval_repop(repop);
  }

  repop->put();
  unlock();
}



void ReplicatedPG::eval_repop(RepGather *repop)
{
  MOSDOp *op = (MOSDOp *)repop->ctx->op;

  if (op)
    dout(10) << "eval_repop " << *repop
	     << " wants=" << (op->wants_ack() ? "a":"") << (op->wants_ondisk() ? "d":"")
	     << dendl;
  else
    dout(10) << "eval_repop " << *repop << " (no op)" << dendl;
 
  // apply?
  if (!repop->applied && !repop->applying &&
      ((mode.is_delayed_mode() &&
	repop->waitfor_ack.size() == 1) ||  // all other replicas have acked
       mode.is_rmw_mode()))
    apply_repop(repop);
  
  if (op) {

    // an 'ondisk' reply implies 'ack'. so, prefer to send just one
    // ondisk instead of ack followed by ondisk.

    // ondisk?
    if (repop->waitfor_disk.empty()) {

      log_op_stats(repop->ctx);

      if (op->wants_ondisk() && !repop->sent_disk) {
	// send commit.
	MOSDOpReply *reply = repop->ctx->reply;
	if (reply)
	  repop->ctx->reply = NULL;
	else
	  reply = new MOSDOpReply(op, 0, osd->osdmap->get_epoch(), 0);
	reply->add_flags(CEPH_OSD_FLAG_ACK | CEPH_OSD_FLAG_ONDISK);
	dout(10) << " sending commit on " << *repop << " " << reply << dendl;
	assert(entity_name_t::TYPE_OSD != op->get_connection()->peer_type);
	osd->client_messenger->send_message(reply, op->get_connection());
	repop->sent_disk = true;
      }
    }

    // applied?
    if (repop->waitfor_ack.empty()) {
      if (op->wants_ack() && !repop->sent_ack && !repop->sent_disk) {
	// send ack
	MOSDOpReply *reply = repop->ctx->reply;
	if (reply)
	  repop->ctx->reply = NULL;
	else
	  reply = new MOSDOpReply(op, 0, osd->osdmap->get_epoch(), 0);
	reply->add_flags(CEPH_OSD_FLAG_ACK);
	dout(10) << " sending ack on " << *repop << " " << reply << dendl;
	osd->cluster_messenger->send_message(reply, op->get_connection());
	repop->sent_ack = true;
      }
      
      utime_t now = g_clock.now();
      now -= repop->start;
      osd->logger->finc(l_osd_rlsum, now);
      osd->logger->inc(l_osd_rlnum, 1);
    }
  }

  // done.
  if (repop->waitfor_ack.empty() && repop->waitfor_disk.empty()) {
    calc_min_last_complete_ondisk();

    dout(10) << " removing " << *repop << dendl;
    assert(!repop_queue.empty());
    dout(20) << "   q front is " << *repop_queue.front() << dendl; 
    if (repop_queue.front() != repop) {
      dout(0) << " removing " << *repop << dendl;
      dout(0) << "   q front is " << *repop_queue.front() << dendl; 
      assert(repop_queue.front() == repop);
    }
    repop_queue.pop_front();
    remove_repop(repop);
  }
}

void ReplicatedPG::issue_repop(RepGather *repop, utime_t now,
			       eversion_t old_last_update, bool old_exists, uint64_t old_size, eversion_t old_version)
{
  OpContext *ctx = repop->ctx;
  const sobject_t& soid = ctx->obs->oi.soid;
  MOSDOp *op = (MOSDOp *)ctx->op;

  dout(7) << "issue_repop rep_tid " << repop->rep_tid
          << " o " << soid
          << dendl;

  repop->v = ctx->at_version;

  int acks_wanted = CEPH_OSD_FLAG_ACK | CEPH_OSD_FLAG_ONDISK;

  for (unsigned i=1; i<acting.size(); i++) {
    int peer = acting[i];
    
    // forward the write/update/whatever
    MOSDSubOp *wr = new MOSDSubOp(repop->ctx->reqid, info.pgid, soid,
				  repop->noop, acks_wanted,
				  osd->osdmap->get_epoch(), 
				  repop->rep_tid, repop->ctx->at_version);

    if (op && op->get_flags() & CEPH_OSD_FLAG_PARALLELEXEC) {
      // replicate original op for parallel execution on replica
      wr->oloc = repop->ctx->obs->oi.oloc;
      wr->ops = repop->ctx->ops;
      wr->mtime = repop->ctx->mtime;
      wr->old_exists = old_exists;
      wr->old_size = old_size;
      wr->old_version = old_version;
      wr->snapset = repop->obc->obs.ssc->snapset;
      wr->snapc = repop->ctx->snapc;
      wr->set_data(repop->ctx->op->get_data());   // _copy_ bufferlist
    } else {
      // ship resulting transaction, log entries, and pg_stats
      ::encode(repop->ctx->op_t, wr->get_data());
      ::encode(repop->ctx->log, wr->logbl);
      wr->pg_stats = info.stats;
    }
    
    wr->pg_trim_to = pg_trim_to;
    wr->peer_stat = osd->get_my_stat_for(now, peer);
    osd->cluster_messenger->
      send_message(wr, osd->osdmap->get_cluster_inst(peer));

    // keep peer_info up to date
    if (!repop->noop) {
      Info &in = peer_info[peer];
      in.last_update = ctx->at_version;
      if (in.last_complete == old_last_update)
	in.last_update = ctx->at_version;
    }
  }
}

ReplicatedPG::RepGather *ReplicatedPG::new_repop(OpContext *ctx, ObjectContext *obc,
						 bool noop, tid_t rep_tid)
{
  if (ctx->op)
    dout(10) << "new_repop rep_tid " << rep_tid << " on " << *ctx->op << dendl;
  else
    dout(10) << "new_repop rep_tid " << rep_tid << " (no op)" << dendl;

  RepGather *repop = new RepGather(ctx, obc, noop, rep_tid, info.last_complete);

  dout(10) << "new_repop mode was " << mode << dendl;
  mode.write_start();
  obc->get();  // we take a ref
  dout(10) << "new_repop mode now " << mode << " (start_write)" << dendl;

  // initialize gather sets
  for (unsigned i=0; i<acting.size(); i++) {
    int osd = acting[i];
    repop->waitfor_ack.insert(osd);
    repop->waitfor_disk.insert(osd);
  }

  repop->start = g_clock.now();

  repop_queue.push_back(&repop->queue_item);
  repop_map[repop->rep_tid] = repop;
  repop->get();

  if (osd->logger)
    osd->logger->set(l_osd_opwip, repop_map.size());

  return repop;
}
 
void ReplicatedPG::remove_repop(RepGather *repop)
{
  repop_map.erase(repop->rep_tid);
  repop->put();

  if (osd->logger)
    osd->logger->set(l_osd_opwip, repop_map.size());
}

void ReplicatedPG::repop_ack(RepGather *repop, int result, int ack_type,
			     int fromosd, eversion_t peer_lcod)
{
  MOSDOp *op = (MOSDOp *)repop->ctx->op;

  if (op)
    dout(7) << "repop_ack rep_tid " << repop->rep_tid << " op " << *op
	    << " result " << result
	    << " ack_type " << ack_type
	    << " from osd" << fromosd
	    << dendl;
  else
    dout(7) << "repop_ack rep_tid " << repop->rep_tid << " (no op) "
	    << " result " << result
	    << " ack_type " << ack_type
	    << " from osd" << fromosd
	    << dendl;
  
  if (ack_type & CEPH_OSD_FLAG_ONDISK) {
    // disk
    if (repop->waitfor_disk.count(fromosd)) {
      repop->waitfor_disk.erase(fromosd);
      //repop->waitfor_nvram.erase(fromosd);
      repop->waitfor_ack.erase(fromosd);
      peer_last_complete_ondisk[fromosd] = peer_lcod;
    }
/*} else if (ack_type & CEPH_OSD_FLAG_ONNVRAM) {
    // nvram
    repop->waitfor_nvram.erase(fromosd);
    repop->waitfor_ack.erase(fromosd);*/
  } else {
    // ack
    repop->waitfor_ack.erase(fromosd);
  }

  eval_repop(repop);
}







// -------------------------------------------------------


ReplicatedPG::ObjectContext *ReplicatedPG::get_object_context(const sobject_t& soid,
							      const object_locator_t& oloc,
							      bool can_create)
{
  map<sobject_t, ObjectContext*>::iterator p = object_contexts.find(soid);
  ObjectContext *obc;
  if (p != object_contexts.end()) {
    obc = p->second;
    dout(10) << "get_object_context " << soid << " " << obc->ref
	     << " -> " << (obc->ref+1) << dendl;
  } else {
    // check disk
    bufferlist bv;
    int r = osd->store->getattr(coll_t(info.pgid), soid, OI_ATTR, bv);
    if (r < 0 && !can_create)
      return 0;   // -ENOENT!

    obc = new ObjectContext(soid, oloc);

    if (can_create)
      obc->obs.ssc = get_snapset_context(soid.oid, true);

    if (r >= 0) {
      obc->obs.oi.decode(bv);
      obc->obs.exists = true;
    } else {
      obc->obs.exists = false;
    }
    dout(10) << "get_object_context " << soid << " read " << obc->obs.oi << dendl;
  }
  obc->ref++;
  return obc;
}


int ReplicatedPG::find_object_context(const object_t& oid, const object_locator_t& oloc,
				      snapid_t snapid,
				      ObjectContext **pobc,
				      bool can_create,
				      snapid_t *psnapid)
{
  // want the head?
  sobject_t head(oid, CEPH_NOSNAP);
  if (snapid == CEPH_NOSNAP) {
    ObjectContext *obc = get_object_context(head, can_create);
    if (!obc)
      return -ENOENT;
    dout(10) << "find_object_context " << oid << " @" << snapid << dendl;
    *pobc = obc;

    if (can_create && !obc->obs.ssc)
      obc->obs.ssc = get_snapset_context(oid, true);

    return 0;
  }

  // we want a snap
  SnapSetContext *ssc = get_snapset_context(oid, can_create);
  if (!ssc)
    return -ENOENT;

  dout(10) << "find_object_context " << oid << " @" << snapid
	   << " snapset " << ssc->snapset << dendl;
 
  // head?
  if (snapid > ssc->snapset.seq) {
    if (ssc->snapset.head_exists) {
      ObjectContext *obc = get_object_context(head, oloc, false);
      dout(10) << "find_object_context  " << head
	       << " want " << snapid << " > snapset seq " << ssc->snapset.seq
	       << " -- HIT " << obc->obs
	       << dendl;
      if (!obc->obs.ssc)
	obc->obs.ssc = ssc;
      else {
	assert(ssc == obc->obs.ssc);
	put_snapset_context(ssc);
      }
      *pobc = obc;
      return 0;
    }
    dout(10) << "find_object_context  " << head
	     << " want " << snapid << " > snapset seq " << ssc->snapset.seq
	     << " but head dne -- DNE"
	     << dendl;
    put_snapset_context(ssc);
    return -ENOENT;
  }

  // which clone would it be?
  unsigned k = 0;
  while (k < ssc->snapset.clones.size() &&
	 ssc->snapset.clones[k] < snapid)
    k++;
  if (k == ssc->snapset.clones.size()) {
    dout(10) << "get_object_context  no clones with last >= snapid " << snapid << " -- DNE" << dendl;
    put_snapset_context(ssc);
    return -ENOENT;
  }
  sobject_t soid(oid, ssc->snapset.clones[k]);

  put_snapset_context(ssc); // we're done with ssc
  ssc = 0;

  if (missing.is_missing(soid)) {
    dout(20) << "get_object_context  " << soid << " missing, try again later" << dendl;
    if (psnapid)
      *psnapid = soid.snap;
    return -EAGAIN;
  }

  ObjectContext *obc = get_object_context(soid, oloc);

  // clone
  dout(20) << "get_object_context  " << soid << " snaps " << obc->obs.oi.snaps << dendl;
  snapid_t first = obc->obs.oi.snaps[obc->obs.oi.snaps.size()-1];
  snapid_t last = obc->obs.oi.snaps[0];
  if (first <= snapid) {
    dout(20) << "get_object_context  " << soid << " [" << first << "," << last
	     << "] contains " << snapid << " -- HIT " << obc->obs << dendl;
    *pobc = obc;
    return 0;
  } else {
    dout(20) << "get_object_context  " << soid << " [" << first << "," << last
	     << "] does not contain " << snapid << " -- DNE" << dendl;
    put_object_context(obc);
    return -ENOENT;
  }
}

void ReplicatedPG::put_object_context(ObjectContext *obc)
{
  dout(10) << "put_object_context " << obc->obs.oi.soid << " "
	   << obc->ref << " -> " << (obc->ref-1) << dendl;

  if (mode.wake) {
    osd->take_waiters(mode.waiting);
    for (list<Cond*>::iterator p = mode.waiting_cond.begin(); p != mode.waiting_cond.end(); p++)
      (*p)->Signal();
    mode.wake = false;
  }

  --obc->ref;
  if (obc->ref == 0) {
    if (obc->obs.ssc)
      put_snapset_context(obc->obs.ssc);

    if (obc->registered)
      object_contexts.erase(obc->obs.oi.soid);
    delete obc;

    if (object_contexts.empty())
      kick();
  }
}


ReplicatedPG::SnapSetContext *ReplicatedPG::get_snapset_context(const object_t& oid, bool can_create)
{
  SnapSetContext *ssc;
  map<object_t, SnapSetContext*>::iterator p = snapset_contexts.find(oid);
  if (p != snapset_contexts.end()) {
    ssc = p->second;
  } else {
    bufferlist bv;
    sobject_t head(oid, CEPH_NOSNAP);
    int r = osd->store->getattr(coll_t(info.pgid), head, SS_ATTR, bv);
    if (r < 0) {
      // try _snapset
      sobject_t snapdir(oid, CEPH_SNAPDIR);
      r = osd->store->getattr(coll_t(info.pgid), snapdir, SS_ATTR, bv);
      if (r < 0 && !can_create)
	return NULL;
    }
    ssc = new SnapSetContext(oid);
    if (r >= 0) {
      bufferlist::iterator bvp = bv.begin();
      ssc->snapset.decode(bvp);
    }
  }
  assert(ssc);
  dout(10) << "get_snapset_context " << ssc->oid << " "
	   << ssc->ref << " -> " << (ssc->ref+1) << dendl;
  ssc->ref++;
  return ssc;
}

void ReplicatedPG::put_snapset_context(SnapSetContext *ssc)
{
  dout(10) << "put_snapset_context " << ssc->oid << " "
	   << ssc->ref << " -> " << (ssc->ref-1) << dendl;

  --ssc->ref;
  if (ssc->ref == 0) {
    if (ssc->registered)
      snapset_contexts.erase(ssc->oid);
    delete ssc;
  }
}

// sub op modify

void ReplicatedPG::sub_op_modify(MOSDSubOp *op)
{
  const sobject_t& soid = op->poid;

  const char *opname;
  if (op->noop)
    opname = "no-op";
  else if (op->ops.size())
    opname = ceph_osd_op_name(op->ops[0].op.op);
  else
    opname = "trans";

  dout(10) << "sub_op_modify " << opname 
           << " " << soid 
           << " v " << op->version
	   << (op->noop ? " NOOP" : "")
	   << (op->logbl.length() ? " (transaction)" : " (parallel exec")
	   << " " << op->logbl.length()
	   << dendl;  

  // sanity checks
  assert(op->map_epoch >= info.history.same_acting_since);
  assert(is_active());
  assert(is_replica());
  
  // note peer's stat
  int fromosd = op->get_source().num();
  osd->take_peer_stat(fromosd, op->peer_stat);

  // we better not be missing this.
  assert(!missing.is_missing(soid));

  int ackerosd = acting[0];
  
  RepModify *rm = new RepModify;
  rm->pg = this;
  rm->op = op;
  rm->ctx = 0;
  rm->ackerosd = ackerosd;
  rm->last_complete = info.last_complete;

  if (!op->noop) {
    if (op->logbl.length()) {
      // shipped transaction and log entries
      vector<Log::Entry> log;
      
      bufferlist::iterator p = op->get_data().begin();
      ::decode(rm->opt, p);
      p = op->logbl.begin();
      ::decode(log, p);
      
      info.stats = op->pg_stats;
      log_op(log, op->pg_trim_to, rm->localt);

      rm->tls.push_back(&rm->opt);
      rm->tls.push_back(&rm->localt);

    } else {
      // do op
      ObjectState obs(op->poid, op->oloc);
      obs.oi.version = op->old_version;
      obs.oi.size = op->old_size;
      obs.exists = op->old_exists;
      
      rm->ctx = new OpContext(op, op->reqid, op->ops, &obs, this);
      
      rm->ctx->mtime = op->mtime;
      rm->ctx->at_version = op->version;
      rm->ctx->snapc = op->snapc;

      SnapSetContext ssc(op->poid.oid);
      ssc.snapset = op->snapset;
      rm->ctx->obs->ssc = &ssc;
      
      prepare_transaction(rm->ctx);
      log_op(rm->ctx->log, op->pg_trim_to, rm->ctx->local_t);
    
      rm->tls.push_back(&rm->ctx->op_t);
      rm->tls.push_back(&rm->ctx->local_t);
    }

    rm->bytes_written = rm->opt.get_encoded_bytes();

  } else {
    // just trim the log
    if (op->pg_trim_to != eversion_t()) {
      trim(rm->localt, op->pg_trim_to);
      rm->tls.push_back(&rm->localt);
    }
  }
  
  Context *oncommit = new C_OSD_RepModifyCommit(rm);
  Context *onapply = new C_OSD_RepModifyApply(rm);
  int r = osd->store->queue_transactions(&osr, rm->tls, onapply, oncommit);
  if (r) {
    derr(0) << "error applying transaction: r = " << r << dendl;
    assert(0);
  }
  // op is cleaned up by oncommit/onapply when both are executed
}

void ReplicatedPG::sub_op_modify_applied(RepModify *rm)
{
  lock();
  dout(10) << "sub_op_modify_applied on " << rm << " op " << *rm->op << dendl;

  if (!rm->committed) {
    // send ack to acker only if we haven't sent a commit already
    MOSDSubOpReply *ack = new MOSDSubOpReply(rm->op, 0, osd->osdmap->get_epoch(), CEPH_OSD_FLAG_ACK);
    ack->set_peer_stat(osd->get_my_stat_for(g_clock.now(), rm->ackerosd));
    ack->set_priority(CEPH_MSG_PRIO_HIGH);
    osd->cluster_messenger->
      send_message(ack, osd->osdmap->get_cluster_inst(rm->ackerosd));
  }

  rm->applied = true;
  bool done = rm->applied && rm->committed;

  unlock();
  if (done) {
    delete rm->ctx;
    rm->op->put();
    delete rm;
    put();
  }
}

void ReplicatedPG::sub_op_modify_commit(RepModify *rm)
{
  lock();

  // send commit.
  dout(10) << "sub_op_modify_commit on op " << *rm->op
           << ", sending commit to osd" << rm->ackerosd
           << dendl;

  osd->logger->inc(l_osd_r_wr);
  osd->logger->inc(l_osd_r_wrb, rm->bytes_written);

  if (osd->osdmap->is_up(rm->ackerosd)) {
    last_complete_ondisk = rm->last_complete;
    MOSDSubOpReply *commit = new MOSDSubOpReply(rm->op, 0, osd->osdmap->get_epoch(), CEPH_OSD_FLAG_ONDISK);
    commit->set_last_complete_ondisk(rm->last_complete);
    commit->set_peer_stat(osd->get_my_stat_for(g_clock.now(), rm->ackerosd));
    osd->cluster_messenger->
      send_message(commit, osd->osdmap->get_cluster_inst(rm->ackerosd));
  }
  
  rm->committed = true;
  bool done = rm->applied && rm->committed;

  unlock();
  if (done) {
    delete rm->ctx;
    rm->op->put();
    delete rm;
    put();
  }
}

void ReplicatedPG::sub_op_modify_reply(MOSDSubOpReply *r)
{
  // must be replication.
  tid_t rep_tid = r->get_tid();
  int fromosd = r->get_source().num();
  
  osd->take_peer_stat(fromosd, r->get_peer_stat());
  
  if (repop_map.count(rep_tid)) {
    // oh, good.
    repop_ack(repop_map[rep_tid], 
	      r->get_result(), r->ack_type,
	      fromosd, 
	      r->get_last_complete_ondisk());
  }

  r->put();
}










// ===========================================================

void ReplicatedPG::calc_head_subsets(SnapSet& snapset, const sobject_t& head,
				     Missing& missing,
				     interval_set<uint64_t>& data_subset,
				     map<sobject_t, interval_set<uint64_t> >& clone_subsets)
{
  dout(10) << "calc_head_subsets " << head
	   << " clone_overlap " << snapset.clone_overlap << dendl;

  struct stat st;
  osd->store->stat(coll_t(info.pgid), head, &st);

  interval_set<uint64_t> cloning;
  interval_set<uint64_t> prev;
  if (st.st_size)
    prev.insert(0, st.st_size);    
  
  for (int j=snapset.clones.size()-1; j>=0; j--) {
    sobject_t c = head;
    c.snap = snapset.clones[j];
    prev.intersection_of(snapset.clone_overlap[snapset.clones[j]]);
    if (!missing.is_missing(c)) {
      dout(10) << "calc_head_subsets " << head << " has prev " << c
	       << " overlap " << prev << dendl;
      clone_subsets[c] = prev;
      cloning.union_of(prev);
      break;
    }
    dout(10) << "calc_head_subsets " << head << " does not have prev " << c
	     << " overlap " << prev << dendl;
  }

  // what's left for us to push?
  if (st.st_size)
    data_subset.insert(0, st.st_size);
  data_subset.subtract(cloning);

  dout(10) << "calc_head_subsets " << head
	   << "  data_subset " << data_subset
	   << "  clone_subsets " << clone_subsets << dendl;
}

void ReplicatedPG::calc_clone_subsets(SnapSet& snapset, const sobject_t& soid,
				      Missing& missing,
				      interval_set<uint64_t>& data_subset,
				      map<sobject_t, interval_set<uint64_t> >& clone_subsets)
{
  dout(10) << "calc_clone_subsets " << soid
	   << " clone_overlap " << snapset.clone_overlap << dendl;

  uint64_t size = snapset.clone_size[soid.snap];

  unsigned i;
  for (i=0; i < snapset.clones.size(); i++)
    if (snapset.clones[i] == soid.snap)
      break;

  // any overlap with next older clone?
  interval_set<uint64_t> cloning;
  interval_set<uint64_t> prev;
  if (size)
    prev.insert(0, size);    
  for (int j=i-1; j>=0; j--) {
    sobject_t c = soid;
    c.snap = snapset.clones[j];
    prev.intersection_of(snapset.clone_overlap[snapset.clones[j]]);
    if (!missing.is_missing(c)) {
      dout(10) << "calc_clone_subsets " << soid << " has prev " << c
	       << " overlap " << prev << dendl;
      clone_subsets[c] = prev;
      cloning.union_of(prev);
      break;
    }
    dout(10) << "calc_clone_subsets " << soid << " does not have prev " << c
	     << " overlap " << prev << dendl;
  }
  
  // overlap with next newest?
  interval_set<uint64_t> next;
  if (size)
    next.insert(0, size);    
  for (unsigned j=i+1; j<snapset.clones.size(); j++) {
    sobject_t c = soid;
    c.snap = snapset.clones[j];
    next.intersection_of(snapset.clone_overlap[snapset.clones[j-1]]);
    if (!missing.is_missing(c)) {
      dout(10) << "calc_clone_subsets " << soid << " has next " << c
	       << " overlap " << next << dendl;
      clone_subsets[c] = next;
      cloning.union_of(next);
      break;
    }
    dout(10) << "calc_clone_subsets " << soid << " does not have next " << c
	     << " overlap " << next << dendl;
  }
  
  // what's left for us to push?
  if (size)
    data_subset.insert(0, size);
  data_subset.subtract(cloning);

  dout(10) << "calc_clone_subsets " << soid
	   << "  data_subset " << data_subset
	   << "  clone_subsets " << clone_subsets << dendl;
}


/** pull - request object from a peer
 */
bool ReplicatedPG::pull(const sobject_t& soid)
{
  eversion_t v = missing.missing[soid].need;

  int fromosd = -1;
  assert(missing_loc.count(soid));
  for (set<int>::iterator p = missing_loc[soid].begin();
       p != missing_loc[soid].end();
       p++) {
    if (osd->osdmap->is_up(*p)) {
      fromosd = *p;
      break;
    }
  }
  
  dout(7) << "pull " << soid
          << " v " << v 
	  << " on osds " << missing_loc[soid]
	  << " from osd" << fromosd
	  << dendl;

  if (fromosd < 0)
    return false;

  map<sobject_t, interval_set<uint64_t> > clone_subsets;
  interval_set<uint64_t> data_subset;
  bool need_size = false;

  // is this a snapped object?  if so, consult the snapset.. we may not need the entire object!
  if (soid.snap && soid.snap < CEPH_NOSNAP) {
    // do we have the head and/or snapdir?
    sobject_t head = soid;
    head.snap = CEPH_NOSNAP;
    if (missing.is_missing(head)) {
      if (pulling.count(head)) {
	dout(10) << " missing but already pulling head " << head << dendl;
	return false;
      } else {
	return pull(head);
      }
    }
    head.snap = CEPH_SNAPDIR;
    if (missing.is_missing(head)) {
      if (pulling.count(head)) {
	dout(10) << " missing but already pulling snapdir " << head << dendl;
	return false;
      } else {
	return pull(head);
      }
    }

    // check snapset
    SnapSetContext *ssc = get_snapset_context(soid.oid, false);
    dout(10) << " snapset " << ssc->snapset << dendl;
    calc_clone_subsets(ssc->snapset, soid, missing,
		       data_subset, clone_subsets);
    put_snapset_context(ssc);
    // FIXME: this may overestimate if we are pulling multiple clones in parallel...
    dout(10) << " pulling " << data_subset << ", will clone " << clone_subsets
	     << dendl;
  } else {
    // pulling head or unversioned object.
    // always pull the whole thing.
    need_size = true;
    data_subset.insert(0, (uint64_t)-1);
  }

  // only pull so much at a time
  interval_set<uint64_t> pullsub;
  pullsub.span_of(data_subset, 0, g_conf.osd_recovery_max_chunk);

  // take note
  assert(pulling.count(soid) == 0);
  pull_info_t& p = pulling[soid];
  p.version = v;
  p.from = fromosd;
  p.data_subset = data_subset;
  p.data_subset_pulling = pullsub;
  p.need_size = need_size;

  send_pull_op(soid, v, true, p.data_subset_pulling, fromosd);
  
  start_recovery_op(soid);
  return true;
}

void ReplicatedPG::send_pull_op(const sobject_t& soid, eversion_t v, bool first,
				const interval_set<uint64_t>& data_subset, int fromosd)
{
  // send op
  osd_reqid_t rid;
  tid_t tid = osd->get_tid();

  dout(10) << "send_pull_op " << soid << " " << v
	   << " first=" << first
	   << " data " << data_subset << " from osd" << fromosd
	   << " tid " << tid << dendl;

  MOSDSubOp *subop = new MOSDSubOp(rid, info.pgid, soid, false, CEPH_OSD_FLAG_ACK,
				   osd->osdmap->get_epoch(), tid, v);
  subop->ops = vector<OSDOp>(1);
  subop->ops[0].op.op = CEPH_OSD_OP_PULL;
  subop->data_subset = data_subset;
  subop->first = first;
  // do not include clone_subsets in pull request; we will recalculate this
  // when the object is pushed back.
  //subop->clone_subsets.swap(clone_subsets);
  osd->cluster_messenger->
    send_message(subop, osd->osdmap->get_cluster_inst(fromosd));
}


/*
 * intelligently push an object to a replica.  make use of existing
 * clones/heads and dup data ranges where possible.
 */
void ReplicatedPG::push_to_replica(ObjectContext *obc, const sobject_t& soid, int peer)
{
  const object_info_t& oi = obc->obs.oi;
  uint64_t size = obc->obs.oi.size;

  dout(10) << "push_to_replica " << soid << " v" << oi.version << " size " << size << " to osd" << peer << dendl;

  map<sobject_t, interval_set<uint64_t> > clone_subsets;
  interval_set<uint64_t> data_subset;
  
  // are we doing a clone on the replica?
  if (soid.snap && soid.snap < CEPH_NOSNAP) {	
    sobject_t head = soid;
    head.snap = CEPH_NOSNAP;
    if (peer_missing[peer].is_missing(head) &&
	peer_missing[peer].have_old(head) == oi.prior_version) {
      dout(10) << "push_to_replica osd" << peer << " has correct old " << head
	       << " v" << oi.prior_version 
	       << ", pushing " << soid << " attrs as a clone op" << dendl;
      interval_set<uint64_t> data_subset;
      map<sobject_t, interval_set<uint64_t> > clone_subsets;
      if (size)
	clone_subsets[head].insert(0, size);
      push_start(soid, peer, size, oi.version, data_subset, clone_subsets);
      return;
    }

    // try to base push off of clones that succeed/preceed poid
    // we need the head (and current SnapSet) to do that.
    if (missing.is_missing(head)) {
      dout(15) << "push_to_replica missing head " << head << ", pushing raw clone" << dendl;
      return push_start(soid, peer);
    }
    sobject_t snapdir = head;
    snapdir.snap = CEPH_SNAPDIR;
    if (missing.is_missing(snapdir)) {
      dout(15) << "push_to_replica missing snapdir " << snapdir << ", pushing raw clone" << dendl;
      return push_start(snapdir, peer);
    }
    
    SnapSetContext *ssc = get_snapset_context(soid.oid, false);
    dout(15) << "push_to_replica snapset is " << ssc->snapset << dendl;
    calc_clone_subsets(ssc->snapset, soid, peer_missing[peer],
		       data_subset, clone_subsets);
    put_snapset_context(ssc);
  } else if (soid.snap == CEPH_NOSNAP) {
    // pushing head or unversioned object.
    // base this on partially on replica's clones?
    SnapSetContext *ssc = get_snapset_context(soid.oid, false);
    dout(15) << "push_to_replica snapset is " << ssc->snapset << dendl;
    calc_head_subsets(ssc->snapset, soid, peer_missing[peer], data_subset, clone_subsets);
    put_snapset_context(ssc);
  }

  push_start(soid, peer, size, oi.version, data_subset, clone_subsets);
}

void ReplicatedPG::push_start(const sobject_t& soid, int peer)
{
  struct stat st;
  int r = osd->store->stat(coll_t(info.pgid), soid, &st);
  assert(r == 0);
  uint64_t size = st.st_size;

  bufferlist bl;
  r = osd->store->getattr(coll_t(info.pgid), soid, OI_ATTR, bl);
  object_info_t oi(bl);

  interval_set<uint64_t> data_subset;
  map<sobject_t, interval_set<uint64_t> > clone_subsets;
  data_subset.insert(0, size);

  push_start(soid, peer, size, oi.version, data_subset, clone_subsets);
}

void ReplicatedPG::push_start(const sobject_t& soid, int peer,
			      uint64_t size, eversion_t version,
			      interval_set<uint64_t> &data_subset,
			      map<sobject_t, interval_set<uint64_t> >& clone_subsets)
{
  // take note.
  push_info_t *pi = &pushing[soid][peer];
  pi->size = size;
  pi->version = version;
  pi->data_subset = data_subset;
  pi->clone_subsets = clone_subsets;

  pi->data_subset_pushing.span_of(pi->data_subset, 0, g_conf.osd_recovery_max_chunk);
  bool complete = pi->data_subset_pushing == pi->data_subset;

  dout(10) << "push_start " << soid << " size " << size << " data " << data_subset
	   << " cloning " << clone_subsets << dendl;    
  send_push_op(soid, peer, size, true, complete, pi->data_subset_pushing, pi->clone_subsets);
}


/*
 * push - send object to a peer
 */

void ReplicatedPG::send_push_op(const sobject_t& soid, int peer, 
				uint64_t size, bool first, bool complete,
				interval_set<uint64_t> &data_subset,
				map<sobject_t, interval_set<uint64_t> >& clone_subsets)
{
  // read data+attrs
  bufferlist bl;
  map<string,bufferptr> attrset;

  for (interval_set<uint64_t>::iterator p = data_subset.begin();
       p != data_subset.end();
       ++p) {
    bufferlist bit;
    osd->store->read(coll_t(info.pgid),
		     soid, p.get_start(), p.get_len(), bit);
    if (p.get_len() != bit.length()) {
      dout(10) << " extent " << p.get_start() << "~" << p.get_len()
	       << " is actually " << p.get_start() << "~" << bit.length() << dendl;
      p.set_len(bit.length());
    }
    bl.claim_append(bit);
  }

  osd->store->getattrs(coll_t(info.pgid), soid, attrset);

  bufferlist bv;
  bv.push_back(attrset[OI_ATTR]);
  object_info_t oi(bv);

  // ok
  dout(7) << "send_push_op " << soid << " v " << oi.version 
    	  << " size " << size
	  << " subset " << data_subset
          << " data " << bl.length()
          << " to osd" << peer
          << dendl;

  osd->logger->inc(l_osd_r_push);
  osd->logger->inc(l_osd_r_pushb, bl.length());
  
  // send
  osd_reqid_t rid;  // useless?
  MOSDSubOp *subop = new MOSDSubOp(rid, info.pgid, soid, false, 0,
				   osd->osdmap->get_epoch(), osd->get_tid(), oi.version);
  subop->oloc = oi.oloc;
  subop->ops = vector<OSDOp>(1);
  subop->ops[0].op.op = CEPH_OSD_OP_PUSH;
  //subop->ops[0].op.extent.offset = 0;
  //subop->ops[0].op.extent.length = size;
  subop->ops[0].data = bl;
  subop->data_subset = data_subset;
  subop->clone_subsets = clone_subsets;
  subop->attrset.swap(attrset);
  subop->old_size = size;
  subop->first = first;
  subop->complete = complete;
  osd->cluster_messenger->
    send_message(subop, osd->osdmap->get_cluster_inst(peer));
}

void ReplicatedPG::sub_op_push_reply(MOSDSubOpReply *reply)
{
  dout(10) << "sub_op_push_reply from " << reply->get_source() << " " << *reply << dendl;
  
  int peer = reply->get_source().num();
  const sobject_t& soid = reply->get_poid();
  
  if (pushing.count(soid) == 0) {
    dout(10) << "huh, i wasn't pushing " << soid << " to osd" << peer
	     << ", or anybody else"
	     << dendl;
  } else if (pushing[soid].count(peer) == 0) {
    dout(10) << "huh, i wasn't pushing " << soid << " to osd" << peer
	     << dendl;
  } else {
    push_info_t *pi = &pushing[soid][peer];

    bool complete = false;
    if (pi->data_subset.empty() ||
	pi->data_subset.range_end() == pi->data_subset_pushing.range_end())
      complete = true;

    if (!complete) {
      // push more
      uint64_t from = pi->data_subset_pushing.range_end();
      pi->data_subset_pushing.span_of(pi->data_subset, from, g_conf.osd_recovery_max_chunk);
      dout(10) << " pushing more, " << pi->data_subset_pushing << " of " << pi->data_subset << dendl;
      complete = pi->data_subset.range_end() == pi->data_subset_pushing.range_end();
      send_push_op(soid, peer, pi->size, false, complete, pi->data_subset_pushing, pi->clone_subsets);
    } else {
      // done!
      peer_missing[peer].got(soid, pi->version);
      if (peer_missing[peer].num_missing() == 0) 
	uptodate_set.insert(peer);
      
      pushing[soid].erase(peer);
      pi = NULL;
      
      update_stats();
      
      if (pushing[soid].empty()) {
	pushing.erase(soid);
	dout(10) << "pushed " << soid << " to all replicas" << dendl;
	finish_recovery_op(soid);
	if (waiting_for_degraded_object.count(soid)) {
	  osd->take_waiters(waiting_for_degraded_object[soid]);
	  waiting_for_degraded_object.erase(soid);
	}
      } else {
	dout(10) << "pushed " << soid << ", still waiting for push ack from " 
		 << pushing[soid].size() << " others" << dendl;
      }
    }
  }
  reply->put();
}


/** op_pull
 * process request to pull an entire object.
 * NOTE: called from opqueue.
 */
void ReplicatedPG::sub_op_pull(MOSDSubOp *op)
{
  const sobject_t soid = op->poid;
  const eversion_t v = op->version;

  dout(7) << "op_pull " << soid << " v " << op->version
          << " from " << op->get_source()
          << dendl;

  assert(!is_primary());  // we should be a replica or stray.

  struct stat st;
  int r = osd->store->stat(coll_t(info.pgid), soid, &st);
  if (r != 0) {
    stringstream ss;
    char buf[80];
    ss << op->get_source() << " tried to pull " << soid << " in " << info.pgid
       << " but got " << strerror_r(-r, buf, sizeof(buf));
    osd->logclient.log(LOG_ERROR, ss);

    // FIXME: do something more intelligent.. mark the pg as needing repair?

  } else {
    uint64_t size = st.st_size;

    bool complete = false;
    if (!op->data_subset.empty() && op->data_subset.range_end() >= size)
      complete = true;

    // complete==true implies we are definitely complete.
    // complete==false means nothing.  we don't know because the primary may
    // not be pulling the entire object.

    send_push_op(soid, op->get_source().num(), size, op->first, complete, op->data_subset, op->clone_subsets);
  }
  op->put();
}


struct C_OSD_Commit : public Context {
  ReplicatedPG *pg;
  epoch_t same_since;
  eversion_t last_complete;
  C_OSD_Commit(ReplicatedPG *p, epoch_t ss, eversion_t lc) : pg(p), same_since(ss), last_complete(lc) {
    pg->get();
  }
  void finish(int r) {
    pg->lock();
    pg->_committed(same_since, last_complete);
    pg->unlock();
    pg->put();
  }
};

void ReplicatedPG::_committed(epoch_t same_since, eversion_t last_complete)
{
  if (same_since == info.history.same_acting_since) {
    dout(10) << "_committed last_complete " << last_complete << " now ondisk" << dendl;
    last_complete_ondisk = last_complete;

    if (last_complete_ondisk == info.last_update) {
      if (is_replica()) {
	// we are fully up to date.  tell the primary!
	osd->cluster_messenger->
	  send_message(new MOSDPGTrim(osd->osdmap->get_epoch(), info.pgid,
				      last_complete_ondisk),
		       osd->osdmap->get_cluster_inst(get_primary()));
      } else if (is_primary()) {
	// we are the primary.  tell replicas to trim?
	if (calc_min_last_complete_ondisk())
	  trim_peers();
      }
    }

  } else {
    dout(10) << "_committed pg has changed, not touching last_complete_ondisk" << dendl;
  }
}

void ReplicatedPG::_wrote_pushed_object(ObjectStore::Transaction *t, ObjectContext *obc)
{
  dout(10) << "_wrote_pushed_object " << *obc << dendl;
  lock();
  put_object_context(obc);
  unlock();
  delete t;
}

/** op_push
 * NOTE: called from opqueue.
 */
void ReplicatedPG::sub_op_push(MOSDSubOp *op)
{
  const sobject_t& soid = op->poid;
  eversion_t v = op->version;
  OSDOp& push = op->ops[0];

  dout(7) << "op_push " 
          << soid 
          << " v " << v 
	  << " " << op->oloc
	  << " len " << push.op.extent.length
	  << " data_subset " << op->data_subset
	  << " clone_subsets " << op->clone_subsets
	  << " data len " << op->get_data().length()
          << dendl;

  interval_set<uint64_t> data_subset;
  map<sobject_t, interval_set<uint64_t> > clone_subsets;

  bufferlist data;
  op->claim_data(data);

  // we need these later, and they get clobbered by t.setattrs()
  bufferlist oibl;
  if (op->attrset.count(OI_ATTR))
    oibl.push_back(op->attrset[OI_ATTR]);
  bufferlist ssbl;
  if (op->attrset.count(SS_ATTR))
    ssbl.push_back(op->attrset[SS_ATTR]);

  // determine data/clone subsets
  data_subset = op->data_subset;
  if (data_subset.empty() && push.op.extent.length && push.op.extent.length == data.length())
    data_subset.insert(0, push.op.extent.length);
  clone_subsets = op->clone_subsets;

  pull_info_t *pi = 0;
  bool first = op->first;
  bool complete = op->complete;

  // op->complete == true means we reached the end of the object (file size)
  // op->complete == false means nothing; we may not have asked for the whole thing.

  if (is_primary()) {
    if (pulling.count(soid) == 0) {
      dout(10) << " not pulling, ignoring" << dendl;
      op->put();
      return;
    }
    pi = &pulling[soid];
    
    // did we learn object size?
    if (pi->need_size) {
      dout(10) << " learned object size is " << op->old_size << dendl;
      pi->data_subset.erase(op->old_size, (uint64_t)-1 - op->old_size);
      pi->need_size = false;
    }

    if (soid.snap && soid.snap < CEPH_NOSNAP) {
      // clone.  make sure we have enough data.
      SnapSetContext *ssc = get_snapset_context(soid.oid, false);
      assert(ssc);

      clone_subsets.clear();   // forget what pusher said; recalculate cloning.

      interval_set<uint64_t> data_needed;
      calc_clone_subsets(ssc->snapset, soid, missing, data_needed, clone_subsets);
      put_snapset_context(ssc);

      interval_set<uint64_t> overlap;
      overlap.intersection_of(data_subset, data_needed);
      
      dout(10) << "sub_op_push need " << data_needed << ", got " << data_subset
	       << ", overlap " << overlap << dendl;

      // did we get more data than we need?
      if (!data_subset.subset_of(data_needed)) {
	interval_set<uint64_t> extra = data_subset;
	extra.subtract(data_needed);
	dout(10) << " we got some extra: " << extra << dendl;

	bufferlist result;
	int off = 0;
	for (interval_set<uint64_t>::const_iterator p = data_subset.begin();
	     p != data_subset.end();
	     ++p) {
	  interval_set<uint64_t> x;
	  x.insert(p.get_start(), p.get_len());
	  x.intersection_of(data_needed);
	  dout(20) << " data_subset object extent " << p.get_start() << "~" << p.get_len() << " need " << x << dendl;
	  if (!x.empty()) {
	    uint64_t first = x.begin().get_start();
	    uint64_t len = x.begin().get_len();
	    bufferlist sub;
	    int boff = off + (first - p.get_start());
	    dout(20) << "   keeping buffer extent " << boff << "~" << len << dendl;
	    sub.substr_of(data, boff, len);
	    result.claim_append(sub);
	  }
	  off += p.get_len();
	}
	data.claim(result);
	dout(20) << " new data len is " << data.length() << dendl;
      }

      // did we get everything we wanted?
      if (pi->data_subset.empty()) {
	complete = true;
      } else {
	complete = pi->data_subset.range_end() == data_subset.range_end();
      }

      if (op->complete && !complete) {
	dout(0) << " uh oh, we reached EOF on peer before we got everything we wanted" << dendl;

	// hmm, do we have another source?
	int from = op->get_source().num();
	set<int>& reps = missing_loc[soid];
	dout(0) << " we have reps on osds " << reps << dendl;
	set<int>::iterator q = reps.begin();
	if (q != reps.end() && *q == from) {
	  q++;
	  if (q != reps.end()) {
	    dout(0) << " trying next replica on osd" << *q << dendl;
	    reps.erase(reps.begin());  // forget about the bad replica...
	    finish_recovery_op(soid);  // close out this attempt,
	    pulling.erase(soid);
	    pull(soid);	               // and try again.
	  }
	}
	op->put();
	return;
      }

    } else {
      // head|unversioned. for now, primary will _only_ pull data copies of the head (no cloning)
      assert(op->clone_subsets.empty());
    }
  }
  dout(15) << " data_subset " << data_subset
	   << " clone_subsets " << clone_subsets
	   << " first=" << first << " complete=" << complete
	   << dendl;

  coll_t target;
  if (first && complete)
    target = coll_t(info.pgid);
  else
    target = coll_t::TEMP_COLL;

  // write object and add it to the PG
  ObjectStore::Transaction *t = new ObjectStore::Transaction;
  Context *onreadable = 0;
  Context *onreadable_sync = 0;

  if (first)
    t->remove(target, soid);  // in case old version exists

  // write data
  uint64_t boff = 0;
  for (interval_set<uint64_t>::const_iterator p = data_subset.begin();
       p != data_subset.end();
       ++p) {
    bufferlist bit;
    bit.substr_of(data, boff, p.get_len());
    dout(15) << " write " << p.get_start() << "~" << p.get_len() << dendl;
    t->write(target, soid, p.get_start(), p.get_len(), bit);
    boff += p.get_len();
  }
  
  if (complete) {
    if (!first) {
      t->remove(coll_t(info.pgid), soid);
      t->collection_add(coll_t(info.pgid), target, soid);
      t->collection_remove(target, soid);
    }

    // clone bits
    for (map<sobject_t, interval_set<uint64_t> >::const_iterator p = clone_subsets.begin();
	 p != clone_subsets.end();
	 ++p)
    {
      for (interval_set<uint64_t>::const_iterator q = p->second.begin();
	   q != p->second.end();
	   ++q)
      {
	dout(15) << " clone_range " << p->first << " "
		 << q.get_start() << "~" << q.get_len() << dendl;
	t->clone_range(coll_t(info.pgid), p->first, soid,
		       q.get_start(), q.get_len());
      }
    }

    if (data_subset.empty())
      t->touch(coll_t(info.pgid), soid);

    t->setattrs(coll_t(info.pgid), soid, op->attrset);
    if (soid.snap && soid.snap < CEPH_NOSNAP &&
	op->attrset.count(OI_ATTR)) {
      bufferlist bl;
      bl.push_back(op->attrset[OI_ATTR]);
      object_info_t oi(bl);
      if (oi.snaps.size()) {
	coll_t lc = make_snap_collection(*t, oi.snaps[0]);
	t->collection_add(lc, coll_t(info.pgid), soid);
	if (oi.snaps.size() > 1) {
	  coll_t hc = make_snap_collection(*t, oi.snaps[oi.snaps.size()-1]);
	  t->collection_add(hc, coll_t(info.pgid), soid);
	}
      }
    }

    if (missing.is_missing(soid, v)) {
      dout(10) << "got missing " << soid << " v " << v << dendl;
      missing.got(soid, v);
      if (is_primary())
	missing_loc.erase(soid);
      
      // raise last_complete?
      while (log.complete_to != log.log.end()) {
	if (missing.missing.count(log.complete_to->soid))
	  break;
	if (info.last_complete < log.complete_to->version)
	  info.last_complete = log.complete_to->version;
	log.complete_to++;
      }
      dout(10) << "last_complete now " << info.last_complete << dendl;
      if (log.complete_to != log.log.end())
	dout(10) << " log.complete_to = " << log.complete_to->version << dendl;
    }

    // update pg
    write_info(*t);


    // track ObjectContext
    if (is_primary()) {
      dout(10) << " setting up obc for " << soid << dendl;
      ObjectContext *obc = get_object_context(soid, op->oloc, true);
      register_object_context(obc);
      obc->ondisk_write_lock();
      
      obc->obs.exists = true;
      obc->obs.oi.decode(oibl);
      
      // suck in snapset context?
      SnapSetContext *ssc = obc->obs.ssc;
      if (ssbl.length()) {
	bufferlist::iterator sp = ssbl.begin();
	ssc->snapset.decode(sp);
      }

      onreadable = new C_OSD_WrotePushedObject(this, t, obc);
      onreadable_sync = new C_OSD_OndiskWriteUnlock(obc);
    } else {
      onreadable = new ObjectStore::C_DeleteTransaction(t);
    }

  } else {
    onreadable = new ObjectStore::C_DeleteTransaction(t);
  }

  // apply to disk!
  int r = osd->store->queue_transaction(&osr, t,
					onreadable,
					new C_OSD_Commit(this, info.history.same_acting_since,
							 info.last_complete),
					onreadable_sync);
  assert(r == 0);

  osd->logger->inc(l_osd_r_push);
  osd->logger->inc(l_osd_r_pushb, data.length());

  if (is_primary()) {
    assert(pi);

    if (complete) {
      // close out pull op
      pulling.erase(soid);
      finish_recovery_op(soid);
      
      update_stats();

      if (info.is_uptodate())
	uptodate_set.insert(osd->get_nodeid());
    } else {
      // pull more
      pi->data_subset_pulling.span_of(pi->data_subset, data_subset.range_end(), g_conf.osd_recovery_max_chunk);
      dout(10) << " pulling more, " << pi->data_subset_pulling << " of " << pi->data_subset << dendl;
      send_pull_op(soid, v, false, pi->data_subset_pulling, pi->from);
    }


    /*
    if (is_active()) {
      // are others missing this too?  (only if we're active.. skip
      // this part if we're still repeering, it'll just confuse us)
      for (unsigned i=1; i<acting.size(); i++) {
	int peer = acting[i];
	assert(peer_missing.count(peer));
	if (peer_missing[peer].is_missing(soid)) {
	  push_to_replica(soid, peer);  // ok, push it, and they (will) have it now.
	  start_recovery_op(soid);
	}
      }
    }
    */

  } else {
    // ack if i'm a replica and being pushed to.
    MOSDSubOpReply *reply = new MOSDSubOpReply(op, 0, osd->osdmap->get_epoch(), CEPH_OSD_FLAG_ACK);
    assert(entity_name_t::TYPE_OSD == op->get_connection()->peer_type);
    osd->cluster_messenger->send_message(reply, op->get_connection());
  }

  if (complete) {
    // kick waiters
    if (waiting_for_missing_object.count(soid)) {
      dout(20) << " kicking waiters on " << soid << dendl;
      osd->take_waiters(waiting_for_missing_object[soid]);
      waiting_for_missing_object.erase(soid);
    } else {
      dout(20) << " no waiters on " << soid << dendl;
      /*for (hash_map<sobject_t,list<class Message*> >::iterator p = waiting_for_missing_object.begin();
	 p != waiting_for_missing_object.end();
	 p++)
      dout(20) << "   " << p->first << dendl;
    */
    }
  }
    
  op->put();  // at the end... soid is a ref to op->soid!
}



/*
 * pg status change notification
 */

void ReplicatedPG::on_osd_failure(int o)
{
  //dout(10) << "on_osd_failure " << o << dendl;
}

void ReplicatedPG::apply_and_flush_repops(bool requeue)
{
  list<Message*> rq;

  // apply all repops
  while (!repop_queue.empty()) {
    RepGather *repop = repop_queue.front();
    repop_queue.pop_front();
    dout(10) << " applying repop tid " << repop->rep_tid << dendl;
    if (!repop->applied && !repop->applying)
      apply_repop(repop);
    repop->aborted = true;

    if (requeue && repop->ctx->op) {
      dout(10) << " requeuing " << *repop->ctx->op << dendl;
      rq.push_back(repop->ctx->op);
      repop->ctx->op = 0;
    }

    remove_repop(repop);
  }

  if (requeue)
    osd->push_waiters(rq);
}

void ReplicatedPG::on_shutdown()
{
  dout(10) << "on_shutdown" << dendl;
  apply_and_flush_repops(false);
}

void ReplicatedPG::on_change()
{
  dout(10) << "on_change" << dendl;
  apply_and_flush_repops(is_primary());
  
  // clear pushing/pulling maps
  pushing.clear();
  pulling.clear();
}

void ReplicatedPG::on_role_change()
{
  dout(10) << "on_role_change" << dendl;

  // take commit waiters
  for (map<eversion_t, list<Message*> >::iterator p = waiting_for_ondisk.begin();
       p != waiting_for_ondisk.end();
       p++)
    osd->take_waiters(p->second);
  waiting_for_ondisk.clear();

  // take object waiters
  take_object_waiters(waiting_for_missing_object);
  take_object_waiters(waiting_for_degraded_object);
}



// clear state.  called on recovery completion AND cancellation.
void ReplicatedPG::_clear_recovery_state()
{
  missing_loc.clear();
#ifdef DEBUG_RECOVERY_OIDS
  recovering_oids.clear();
#endif
  pulling.clear();
  pushing.clear();
}


int ReplicatedPG::start_recovery_ops(int max)
{
  int started = 0;
  assert(is_primary());
  
  while (max > 0) {
    int n;
    if (uptodate_set.count(osd->whoami))
      n = recover_replicas(max);
    else
      n = recover_primary(max);
    started += n;
    osd->logger->inc(l_osd_rop, n);
    if (n < max)
      break;
    max -= n;
  }
  return started;
}




/**
 * do one recovery op.
 * return true if done, false if nothing left to do.
 */
int ReplicatedPG::recover_primary(int max)
{
  assert(is_primary());

  dout(10) << "recover_primary pulling " << pulling.size() << " in pg" << dendl;
  dout(10) << "recover_primary " << missing << dendl;
  dout(25) << "recover_primary " << missing.missing << dendl;

  // look at log!
  Log::Entry *latest = 0;
  int started = 0;
  int skipped = 0;

  map<eversion_t, sobject_t>::iterator p = missing.rmissing.lower_bound(log.last_requested);
  while (p != missing.rmissing.end()) {
    sobject_t soid;
    eversion_t v = p->first;

    if (log.objects.count(p->second)) {
      latest = log.objects[p->second];
      assert(latest->is_update());
      soid = latest->soid;
    } else {
      latest = 0;
      soid = p->second;
    }
    Missing::item& item = missing.missing[p->second];
    p++;

    sobject_t head = soid;
    head.snap = CEPH_NOSNAP;

    dout(10) << "recover_primary "
             << soid << " " << item.need
	     << (missing.is_missing(soid) ? " (missing)":"")
	     << (missing.is_missing(head) ? " (missing head)":"")
             << (pulling.count(soid) ? " (pulling)":"")
	     << (pulling.count(head) ? " (pulling head)":"")
             << dendl;
    
    if (!pulling.count(soid)) {
      if (pulling.count(head)) {
	++skipped;
      } else {
	// is this a clone operation that we can do locally?
	if (latest && latest->op == Log::Entry::CLONE) {
	  if (missing.is_missing(head) &&
	      missing.have_old(head) == latest->prior_version) {
	    dout(10) << "recover_primary cloning " << head << " v" << latest->prior_version
		     << " to " << soid << " v" << latest->version
		     << " snaps " << latest->snaps << dendl;
	    ObjectStore::Transaction *t = new ObjectStore::Transaction;

	    object_locator_t oloc_blank;
	    ObjectContext *headobc = get_object_context(head, oloc_blank);

	    object_info_t oi(soid, headobc->obs.oi.oloc);
	    oi.version = latest->version;
	    oi.prior_version = latest->prior_version;
	    ::decode(oi.snaps, latest->snaps);
	    oi.copy_user_bits(headobc->obs.oi);
	    _make_clone(*t, head, soid, &oi);

	    put_object_context(headobc);

	    // XXX: track objectcontext!
	    int tr = osd->store->queue_transaction(&osr, t);
	    assert(tr == 0);
	    missing.got(latest->soid, latest->version);
	    missing_loc.erase(latest->soid);
	    continue;
	  }
	}
	
	if (pull(soid)) {
	  ++started;
	} else
	  ++skipped;
	if (started >= max)
	  return started;
      }
    }
    
    // only advance last_requested if we haven't skipped anything
    if (!skipped)
      log.last_requested = v;
  }

  // done?
  if (!pulling.empty()) {
    dout(7) << "recover_primary requested everything, still waiting" << dendl;
    return started;
  }
  if (missing.num_missing()) {
    dout(7) << "recover_primary still missing " << missing << dendl;
    return started;
  }

  // done.
  if (info.last_complete != info.last_update) {
    dout(7) << "recover_primary last_complete " << info.last_complete << " -> " << info.last_update << dendl;
    info.last_complete = info.last_update;
  }

  log.reset_recovery_pointers();

  uptodate_set.insert(osd->whoami);
  if (is_all_uptodate()) {
    dout(-7) << "recover_primary complete" << dendl;
    ObjectStore::Transaction *t = new ObjectStore::Transaction;
    C_Contexts *fin = new C_Contexts;
    finish_recovery(*t, fin->contexts);
    int tr = osd->store->queue_transaction(&osr, t, new ObjectStore::C_DeleteTransaction(t), fin);
    assert(tr == 0);
  } else {
    dout(-10) << "recover_primary primary now complete, starting peer recovery" << dendl;
  }

  return started;
}

int ReplicatedPG::recover_object_replicas(const sobject_t& soid)
{
  int started = 0;

  dout(10) << "recover_object_replicas " << soid << dendl;

  object_locator_t oloc_blank;
  ObjectContext *obc = get_object_context(soid, oloc_blank);
  dout(10) << " ondisk_read_lock for " << soid << dendl;
  obc->ondisk_read_lock();
  
  start_recovery_op(soid);
  started++;

  // who needs it?  
  for (unsigned i=1; i<acting.size(); i++) {
    int peer = acting[i];
    if (peer_missing.count(peer) &&
	peer_missing[peer].is_missing(soid)) {
      push_to_replica(obc, soid, peer);
    }
  }
  
  dout(10) << " ondisk_read_unlock on " << soid << dendl;
  obc->ondisk_read_unlock();
  put_object_context(obc);

  return started;
}

int ReplicatedPG::recover_replicas(int max)
{
  int started = 0;
  dout(-10) << "recover_replicas" << dendl;

  // this is FAR from an optimal recovery order.  pretty lame, really.
  for (unsigned i=1; i<acting.size(); i++) {
    int peer = acting[i];
    assert(peer_missing.count(peer));

    dout(10) << " peer osd" << peer << " missing " << peer_missing[peer] << dendl;
    dout(20) << "   " << peer_missing[peer].missing << dendl;

    // oldest first!
    Missing &m = peer_missing[peer];
    for (map<eversion_t, sobject_t>::iterator p = m.rmissing.begin();
	   p != m.rmissing.end() && started < max;
	   p++) {
      sobject_t soid = p->second;
      if (pushing.count(soid))
	dout(10) << " already pushing " << soid << dendl;
      else
	started += recover_object_replicas(soid);
    }
  }
  
  // nothing to do!
  dout(-10) << "recover_replicas - nothing to do!" << dendl;

  if (is_all_uptodate()) {
    ObjectStore::Transaction *t = new ObjectStore::Transaction;
    C_Contexts *fin = new C_Contexts;
    finish_recovery(*t, fin->contexts);
    int tr = osd->store->queue_transaction(&osr, t, new ObjectStore::C_DeleteTransaction(t), fin);
    assert(tr == 0);
  } else {
    dout(10) << "recover_replicas not all uptodate, acting " << acting << ", uptodate " << uptodate_set << dendl;
  }

  return started;
}


void ReplicatedPG::remove_object_with_snap_hardlinks(ObjectStore::Transaction& t, const sobject_t& soid)
{
  t.remove(coll_t(info.pgid), soid);
  if (soid.snap < CEPH_MAXSNAP) {
    bufferlist ba;
    int r = osd->store->getattr(coll_t(info.pgid), soid, OI_ATTR, ba);
    if (r >= 0) {
      // grr, need first snap bound, too.
      object_info_t oi(ba);
      if (oi.snaps[0] != soid.snap)
	t.remove(coll_t(info.pgid, oi.snaps[0]), soid);
      t.remove(coll_t(info.pgid, soid.snap), soid);
    }
  }
}

/** clean_up_local
 * remove any objects that we're storing but shouldn't.
 * as determined by log.
 */
void ReplicatedPG::clean_up_local(ObjectStore::Transaction& t)
{
  dout(10) << "clean_up_local" << dendl;

  assert(info.last_update >= log.tail);  // otherwise we need some help!

  if (log.backlog) {

    // FIXME: sloppy pobject vs object conversions abound!  ***
    
    // be thorough.
    vector<sobject_t> ls;
    osd->store->collection_list(coll_t(info.pgid), ls);

    set<sobject_t> s;   
    for (vector<sobject_t>::iterator i = ls.begin();
         i != ls.end();
         i++)
      if (i->snap == CEPH_NOSNAP)
	s.insert(*i);

    if (s.size() != info.stats.num_objects)
      dout(10) << " WARNING: " << s.size() << " != num_objects " << info.stats.num_objects << dendl;

    set<sobject_t> did;
    for (list<Log::Entry>::reverse_iterator p = log.log.rbegin();
         p != log.log.rend();
         p++) {
      if (did.count(p->soid)) continue;
      did.insert(p->soid);
      
      if (p->is_delete()) {
        if (s.count(p->soid)) {
          dout(10) << " deleting " << p->soid
                   << " when " << p->version << dendl;
	  remove_object_with_snap_hardlinks(t, p->soid);
        }
        s.erase(p->soid);
      } else {
        // just leave old objects.. they're missing or whatever
        s.erase(p->soid);
      }
    }

    for (set<sobject_t>::iterator i = s.begin(); 
         i != s.end();
         i++) {
      dout(10) << " deleting stray " << *i << dendl;
      remove_object_with_snap_hardlinks(t, *i);
    }

  } else {
    // just scan the log.
    set<sobject_t> did;
    for (list<Log::Entry>::reverse_iterator p = log.log.rbegin();
         p != log.log.rend();
         p++) {
      if (did.count(p->soid)) continue;
      did.insert(p->soid);

      if (p->is_delete()) {
        dout(10) << " deleting " << p->soid
                 << " when " << p->version << dendl;
	remove_object_with_snap_hardlinks(t, p->soid);
      } else {
        // keep old(+missing) objects, just for kicks.
      }
    }
  }
}




// ==========================================================================================
// SCRUB


int ReplicatedPG::_scrub(ScrubMap& scrubmap, int& errors, int& fixed)
{
  dout(10) << "_scrub" << dendl;

  coll_t c(info.pgid);
  bool repair = state_test(PG_STATE_REPAIR);
  const char *mode = repair ? "repair":"scrub";

  // traverse in reverse order.
  sobject_t head;
  SnapSet snapset;
  unsigned curclone = 0;

  pg_stat_t stat;

  bufferlist last_data;

  for (vector<ScrubMap::object>::reverse_iterator p = scrubmap.objects.rbegin(); 
       p != scrubmap.objects.rend(); 
       p++) {
    const sobject_t& soid = p->poid;
    stat.num_objects++;

    // new snapset?
    if (soid.snap == CEPH_SNAPDIR ||
	soid.snap == CEPH_NOSNAP) {
      if (p->attrs.count(SS_ATTR) == 0) {
	dout(0) << mode << " no '" << SS_ATTR << "' attr on " << soid << dendl;
	errors++;
	continue;
      }
      bufferlist bl;
      bl.push_back(p->attrs[SS_ATTR]);
      bufferlist::iterator blp = bl.begin();
      ::decode(snapset, blp);

      // did we finish the last oid?
      if (head != sobject_t()) {
	derr(0) << " missing clone(s) for " << head << dendl;
	assert(head == sobject_t());  // we had better be done
	errors++;
      }
      
      // what will be next?
      if (snapset.clones.empty())
	head = sobject_t();  // no clones.
      else
	curclone = snapset.clones.size()-1;

      // subtract off any clone overlap
      for (map<snapid_t,interval_set<uint64_t> >::iterator q = snapset.clone_overlap.begin();
	   q != snapset.clone_overlap.end();
	   ++q) {
	for (interval_set<uint64_t>::const_iterator r = q->second.begin();
	     r != q->second.end();
	     ++r) {
	  stat.num_bytes -= r.get_len();
	  stat.num_kb -= SHIFT_ROUND_UP(r.get_start()+r.get_len(), 10) - (r.get_start() >> 10);
	}	  
      }
    }
    if (soid.snap == CEPH_SNAPDIR)
      continue;

    // basic checks.
    if (p->attrs.count(OI_ATTR) == 0) {
      dout(0) << mode << " no '" << OI_ATTR << "' attr on " << soid << dendl;
      errors++;
      continue;
    }
    bufferlist bv;
    bv.push_back(p->attrs[OI_ATTR]);
    object_info_t oi(bv);

    dout(20) << mode << "  " << soid << " " << oi << dendl;

    stat.num_bytes += p->size;
    stat.num_kb += SHIFT_ROUND_UP(p->size, 10);

    //bufferlist data;
    //osd->store->read(c, poid, 0, 0, data);
    //assert(data.length() == p->size);

    if (soid.snap == CEPH_NOSNAP) {
      if (!snapset.head_exists) {
	dout(0) << mode << "  snapset.head_exists=false, but " << soid << " exists" << dendl;
	errors++;
	continue;
      }
    } else if (soid.snap) {
      // it's a clone
      assert(head != sobject_t());

      stat.num_object_clones++;
      
      assert(soid.snap == snapset.clones[curclone]);

      assert(p->size == snapset.clone_size[curclone]);

      // verify overlap?
      // ...

      // what's next?
      curclone++;
      if (curclone == snapset.clones.size())
	head = sobject_t();

    } else {
      // it's unversioned.
    }
  }  
  
  dout(10) << mode << " got "
	   << stat.num_objects << "/" << info.stats.num_objects << " objects, "
	   << stat.num_object_clones << "/" << info.stats.num_object_clones << " clones, "
	   << stat.num_bytes << "/" << info.stats.num_bytes << " bytes, "
	   << stat.num_kb << "/" << info.stats.num_kb << " kb."
	   << dendl;

  stringstream ss;
  if (stat.num_objects != info.stats.num_objects ||
      stat.num_object_clones != info.stats.num_object_clones ||
      stat.num_bytes != info.stats.num_bytes ||
      stat.num_kb != info.stats.num_kb) {
    ss << info.pgid << " " << mode << " stat mismatch, got "
       << stat.num_objects << "/" << info.stats.num_objects << " objects, "
       << stat.num_object_clones << "/" << info.stats.num_object_clones << " clones, "
       << stat.num_bytes << "/" << info.stats.num_bytes << " bytes, "
       << stat.num_kb << "/" << info.stats.num_kb << " kb.";
    osd->get_logclient()->log(LOG_ERROR, ss);
    errors++;

    if (repair) {
      fixed++;
      info.stats.num_objects = stat.num_objects;
      info.stats.num_object_clones = stat.num_object_clones;
      info.stats.num_bytes = stat.num_bytes;
      info.stats.num_kb = stat.num_kb;
      update_stats();

      // tell replicas
      for (unsigned i=1; i<acting.size(); i++) {
	MOSDPGInfo *m = new MOSDPGInfo(osd->osdmap->get_epoch());
	m->pg_info.push_back(info);
	osd->cluster_messenger->
	  send_message(m, osd->osdmap->get_cluster_inst(acting[i]));
      }
    }
  }

  dout(10) << "_scrub (" << mode << ") finish" << dendl;
  return errors;
}<|MERGE_RESOLUTION|>--- conflicted
+++ resolved
@@ -243,13 +243,9 @@
 
   ObjectContext *obc;
   bool can_create = op->may_write();
-<<<<<<< HEAD
   snapid_t snapid;
-  int r = find_object_context(op->get_oid(), op->get_snapid(), &obc, can_create, &snapid);
-=======
   int r = find_object_context(op->get_oid(), op->get_object_locator(),
-			      op->get_snapid(), &obc, can_create);
->>>>>>> b434bb1a
+			      op->get_snapid(), &obc, can_create, &snapid);
   if (r) {
     if (r == -EAGAIN) {
       // missing the specific snap we need; requeue and wait.
