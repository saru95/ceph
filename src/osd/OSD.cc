--- conflicted
+++ resolved
@@ -2395,13 +2395,6 @@
     osd_lock.Lock();
   }
 
-<<<<<<< HEAD
-=======
-  else if (cmd[0] == "stop") {
-    ss << "got shutdown";
-    shutdown();
-  }
-
   else if (cmd[0] == "pg") {
     pg_t pgid;
 
@@ -2424,7 +2417,6 @@
     }
   }
 
->>>>>>> cedb3d73
   else if (cmd[0] == "bench") {
     uint64_t count = 1 << 30;  // 1gb
     uint64_t bsize = 4 << 20;
